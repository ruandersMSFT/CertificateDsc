# xCertificate

[![Build status](https://ci.appveyor.com/api/projects/status/0u9f8smiidg1j4kn/branch/master?svg=true)](https://ci.appveyor.com/project/PowerShell/xcertificate/branch/master)

The **xCertificate** module is a part of the Windows PowerShell Desired State Configuration (DSC) Resource Kit, which is a collection of DSC Resources. This module includes DSC resources that simplify administration of certificates on a Windows Server, with simple declarative language.

The **xCertificate** module contains the following resources:

- **xCertReq**
- **xPfxImport**
- **xCertificateImport**
- **xCertificateExport**

This project has adopted the [Microsoft Open Source Code of Conduct](https://opensource.microsoft.com/codeofconduct/).
For more information see the [Code of Conduct FAQ](https://opensource.microsoft.com/codeofconduct/faq/) or contact [opencode@microsoft.com](mailto:opencode@microsoft.com) with any additional questions or comments.

## Contributing

Please check out common DSC Resources [contributing guidelines](https://github.com/PowerShell/DscResource.Kit/blob/master/CONTRIBUTING.md).

## Resources

### xCertReq

- **`[String]` Subject**: Provide the text string to use as the subject of the certificate. Key.
- **`[String]` CAServerFQDN**: The FQDN of the Active Directory Certificate Authority on the local area network. Leave empty to auto-discover in an Active Directory environment.
- **`[String]` CARootName**: The name of the certificate authority, by default this will be in format domain-servername-ca. Leave empty to auto-discover in an Active Directory environment.
- **`[String]` KeyLength**: The bit length of the encryption key to be used. Optional. { *1024* | 2048 | 4096 | 8192 }.
- **`[Boolean]` Exportable**: The option to allow the certificate to be exportable, by default it will be true. Optional. Defaults to `$true`.
- **`[String]` ProviderName**: The selection of provider for the type of encryption to be used. Optional. Defaults to `"Microsoft RSA SChannel Cryptographic Provider"`.
- **`[String]` OID**: The Object Identifier that is used to name the object. Optional. Defaults to `1.3.6.1.5.5.7.3.1`.
- **`[String]` KeyUsage**: The Keyusage is a restriction method that determines what a certificate can be used for. Optional. Defaults to `0xa0`
- **`[String]` CertificateTemplate** The template used for the definiton of the certificate. Optional. Defaults to `WebServer`
- **`[String]` SubjectAltName** The subject alternative name used to create the certificate. Optional.
- **`[PSCredential]` Credential**: The credentials that will be used to access the template in the Certificate Authority. Optional.
- **`[Boolean]` AutoRenew**: Determines if the resource will also renew a certificate within 7 days of expiration. Optional.
<<<<<<< HEAD
- **`[Boolean]` UseMachineContext**:  Indicates whether or not the flag -adminforcemachine will be used when requesting certificates. Necessary for certain templates like e.g. DomainControllerAuthentication. Optional.
=======
- **`[String]` CAType** The type of Certificate Authority in use. Optional. Defaults to `Enterprise`
- **`[String]` CepURL** The URL to a Certificate Enrollment Policy Web Service. Optional.
- **`[String]` CesURL** The URL to a Certificate Enrollment Web Service. Optional.
>>>>>>> 54462e71

### xPfxImport

- **`[String]` Thumbprint** (_Key_): The thumbprint (unique identifier) of the PFX file you're importing.
- **`[String]` Path** (_Required_): The path to the PFX file you want to import.
- **`[String]` Location** (_Key_): The Windows Certificate Store Location to import the PFX file to. { LocalMachine | CurrentUser }
- **`[String]` Store** (_Key_): The Windows Certificate Store Name to import the PFX file to.
- **`[Boolean]` Exportable** (_Write_): Determines whether the private key is exportable from the machine after it has been imported. Defaults to `$false`.
- **`[PSCredential]` Credential** (_Write_): A `[PSCredential]` object that is used to decrypt the PFX file. Only the password is used, so any user name is valid.
- **`[String]` Ensure** (_Write_): Specifies whether the PFX file should be present or absent. { *Present* | Absent }.

### xCertificateImport

- **`[String]` Thumbprint** (_Key_): The thumbprint (unique identifier) of the certificate you're importing.
- **`[String]` Path** (_Required_): The path to the CER file you want to import.
- **`[String]` Location** (_Key_): The Windows Certificate Store Location to import the certificate to. { LocalMachine | CurrentUser }
- **`[String]` Store** (_Key_): The Windows Certificate Store Name to import the certificate to.
- **`[String]` Ensure** (_Write_): Specifies whether the certificate should be present or absent. { *Present* | Absent }.

### xCertificateExport

- **`[String]` Path** (_Key_): The path to the file you that will contain the exported certificate.
- **`[String]` Thumbprint** (_Write_): The thumbprint of the certificate to export. Certificate selector parameter.
- **`[String]` FriendlyName** (_Write_): The friendly name of the certificate to export. Certificate selector parameter.
- **`[String]` Subject** (_Write_): The subject of the certificate to export. Certificate selector parameter.
- **`[String]` DNSName** (_Write_): The subject alternative name of the certificate to export must contain these values. Certificate selector parameter.
- **`[String]` Issuer** (_Write_): The issuer of the certiicate to export. Certificate selector parameter.
- **`[String[]]` KeyUsage** (_Write_): The key usage of the certificate to export must contain these values. Certificate selector parameter.
- **`[String[]]` EnhancedKeyUsage** (_Write_): The enhanced key usage of the certificate to export must contain these values. Certificate selector parameter.
- **`[String]` Store** (_Write_): The Windows Certificate Store Name to search for the certificate to export from. Certificate selector parameter. Defaults to 'My'.
- **`[Boolean]` AllowExpired** (_Write_): Allow an expired certificate to be exported. Certificate selector parameter.
- **`[Boolean]` MatchSource** (_Write_): Causes an existing exported certificate to be compared with the certificate identified for export and re-exported if it does not match.
- **`[String]` Type** (_Write_): Specifies the type of certificate to export. { *Cert* | P7B | SST | PFX }
- **`[String]` ChainOption** (_Write_): Specifies the options for building a chain when exporting a PFX certificate. { *BuildChain* | EndEntityCertOnly }
- **`[PSCredential]` Password** (_Write_): Specifies the password used to protect an exported PFX file.
- **`[String[]]` ProtectTo** (_Write_): Specifies an array of strings for the username or group name that can access the private key of an exported PFX file without any password.
- **`[Boolean]` IsExported** (_Read_): Returns true if the certificate file already exists and therefore has been exported.

## Versions

### Unreleased
- Added mandatory properties for xPfxImport resource example.

- xCertReq:
  - Added Certificate Authority auto-discovery to resource xCertReq.
  - Added SAN and certificate template name to xCertReq's Get-TargetResource
  - Added new parameter UseMachineContext to be able to use CA templates that try to fill the subject alternative name
- CertificateDSc.Common:
  - Added function Get-CertificateTemplateName to retrieve template name
  - Added function Get-CertificateSan to retrieve subject alternative name
  - Added function Find-CertificateAuthority to enable auto-discovery

### 2.5.0.0
- Fixed issue where xCertReq does not process requested certificate when credentials parameter set and PSDscRunAsCredential not passed. See [issue](https://github.com/PowerShell/xCertificate/issues/49)

### 2.4.0.0

- Converted AppVeyor build process to use AppVeyor.psm1.
- Correct Param block to meet guidelines.
- Moved shared modules into modules folder.
- xCertificateExport:
  - Added new resource.
- Cleanup xCertificate.psd1 to remove unneccessary properties.
- Converted AppVeyor.yml to use DSCResource.tests shared code.
- Opted-In to markdown rule validation.
- Examples modified to meet standards for auto documentation generation.

### 2.3.0.0

- xCertReq:
  - Added additional parameters KeyLength, Exportable, ProviderName, OID, KeyUsage, CertificateTemplate, SubjectAltName
- Fixed most markdown errors in Readme.md.
- Corrected Parameter decoration format to be consistent with guidelines.

### 2.2.0.0

- Converted appveyor.yml to install Pester from PSGallery instead of from Chocolatey.
- Moved unit tests to correct folder structure.
- Changed unit tests to use standard test templates.
- Updated all resources to meet HQRM standards and style guidelines.
- Added .gitignore file
- Added .gitattributes file to force line endings to CRLF to allow unit tests to work.
- xCertificateCommon:
  - Moved common code into new module CertificateCommon.psm1
  - Added standard exception code.
  - Renamed common functions Validate-* to use acceptable verb Test-*.
  - Added help to all functions.
- xCertificateImport:
  - Fixed bug with Test-TargetResource incorrectly detecting change required.
  - Reworked unit tests for improved code coverage to meet HQRM standards.
  - Created Integration tests for both importing and removing an imported certificate.
  - Added descriptions to MOF file.
  - Removed default parameter values for parameters that are required or keys.
  - Added verbose messages.
  - Split message and error strings into localization string files.
  - Added help to all functions.
- xPfxImport:
  - Fixed bug with Test-TargetResource incorrectly detecting change required.
  - Reworked unit tests for improved code coverage to meet HQRM standards.
  - Created Integration tests for both importing and removing an imported certificate.
  - Added descriptions to MOF file.
  - Removed default parameter values for parameters that are required or keys.
  - Added verbose messages.
  - Split message and error strings into localization string files.
  - Added help to all functions.
- xCertReq:
  - Cleaned up descriptions in MOF file.
  - Fixed bugs generating certificate when credentials are specified.
  - Allowed output of certificate request when credentials are specified.
  - Split message and error strings into localization string files.
  - Created unit tests and integration tests.
  - Improved logging output to enable easier debugging.
  - Added help to all functions.
- xPDT:
  - Renamed to match standard module name format (MSFT_x).
  - Modified to meet 100 characters or less line length where possible.
  - Split message and error strings into localization string files.
  - Removed unused functions.
  - Renamed functions to standard verb-noun form.
  - Added help to all functions.
  - Fixed bug in Wait-Win32ProcessEnd that prevented waiting for process to end.
  - Added Wait-Win32ProcessStop to wait for a process to stop.
  - Removed unused and broken scheduled task code.

### 2.1.0.0

- Fixed xCertReq to support CA Root Name with spaces

### 2.0.0.0

- Breaking Change - Updated xPfxImport Store parameter is now a key value making it mandatory
- Updated xPfxImport with new Ensure support
- Updated xPfxImport with support for the CurrentUser value
- Updated xPfxImport with validationset for the Store parameter
- Added new resource: xCertificateImport

### 1.1.0.0

- Added new resource: xPfxImport

### 1.0.1.0

- Minor documentation updates

### 1.0.0.0

- Initial public release of xCertificate module with following resources
  - xCertReq

## Examples

### xCertReq Examples

#### Request an SSL Certificate

Request and Accept a certificate from an Active Directory Root Certificate Authority.

This example is allowing storage of credentials in plain text by setting PSDscAllowPlainTextPassword to $true.
Storing passwords in plain text is not a good practice and is presented only for simplicity and demonstration purposes.
To learn how to securely store credentials through the use of certificates,
please refer to the following TechNet topic: https://technet.microsoft.com/en-us/library/dn781430.aspx

```powershell
configuration Example
{
    param
    (
        [Parameter()]
        [string[]]
        $NodeName = 'localhost',

        [Parameter(Mandatory = $true)]
        [ValidateNotNullorEmpty()]
        [PSCredential]
        $Credential
    )

    Import-DscResource -ModuleName xCertificate
    Node 'localhost'
    {
        xCertReq SSLCert
        {
            CARootName                = 'test-dc01-ca'
            CAServerFQDN              = 'dc01.test.pha'
            Subject                   = 'foodomain.test.net'
            KeyLength                 = '1024'
            Exportable                = $true
            ProviderName              = '"Microsoft RSA SChannel Cryptographic Provider"'
            OID                       = '1.3.6.1.5.5.7.3.1'
            KeyUsage                  = '0xa0'
            CertificateTemplate       = 'WebServer'
            AutoRenew                 = $true
            Credential                = $Credential
        }
    }
}
```

#### Request an SSL Certificate with alternative DNS names

Request and Accept a certificate from an Active Directory Root Certificate Authority. This certificate
is issued using an subject alternate name with multiple DNS addresses.

This example is allowing storage of credentials in plain text by setting PSDscAllowPlainTextPassword to $true.
Storing passwords in plain text is not a good practice and is presented only for simplicity and demonstration purposes.
To learn how to securely store credentials through the use of certificates,
please refer to the following TechNet topic: https://technet.microsoft.com/en-us/library/dn781430.aspx

```powershell
configuration Example
{
    param
    (
        [Parameter()]
        [string[]]
        $NodeName = 'localhost',

        [Parameter(Mandatory = $true)]
        [ValidateNotNullorEmpty()]
        [PSCredential]
        $Credential
    )

    Import-DscResource -ModuleName xCertificate
    Node 'localhost'
    {
        xCertReq SSLCert
        {
            CARootName                = 'test-dc01-ca'
            CAServerFQDN              = 'dc01.test.pha'
            Subject                   = 'contoso.com'
            KeyLength                 = '1024'
            Exportable                = $true
            ProviderName              = '"Microsoft RSA SChannel Cryptographic Provider"'
            OID                       = '1.3.6.1.5.5.7.3.1'
            KeyUsage                  = '0xa0'
            CertificateTemplate       = 'WebServer'
            SubjectAltName            = 'dns=fabrikam.com&dns=contoso.com'
            AutoRenew                 = $true
            Credential                = $Credential
        }
    }
}
```

### xPfxImport Examples

#### Simple Usage

Import a PFX into the My store.

```powershell
Configuration Example
{
    param
    (
        [Parameter()]
        [string[]]
        $NodeName = 'localhost',

        [Parameter(Mandatory = $true)]
        [ValidateNotNullorEmpty()]
        [PSCredential]
        $Credential
    )

    Import-DscResource -ModuleName xCertificate

    Node $AllNodes.NodeName
    {
        xPfxImport CompanyCert
        {
            Thumbprint = 'c81b94933420221a7ac004a90242d8b1d3e5070d'
            Path       = '\\Server\Share\Certificates\CompanyCert.pfx'
            Store      = 'My'
            Location   = 'LocalMachine'
            Credential = $Credential
        }
    }
}
```

#### Used with xWebAdministration Resources

Import a PFX into the WebHosting store and bind it to an IIS Web Site.

```powershell
Configuration Example
{
    param
    (
        [Parameter()]
        [string[]]
        $NodeName = 'localhost',

        [Parameter(Mandatory = $true)]
        [ValidateNotNullorEmpty()]
        [PSCredential]
        $Credential
    )

    Import-DscResource -ModuleName xCertificate
    Import-DscResource -ModuleName xWebAdministration

    Node $AllNodes.NodeName
    {
        WindowsFeature IIS
        {
            Ensure = 'Present'
            Name   = 'Web-Server'
        }

        xPfxImport CompanyCert
        {
            Thumbprint = 'c81b94933420221a7ac004a90242d8b1d3e5070d'
            Path       = '\\Server\Share\Certificates\CompanyCert.pfx'
            Store      = 'WebHosting'
            Credential = $Credential
            DependsOn  = '[WindowsFeature]IIS'
        }

        xWebsite CompanySite
        {
            Ensure          = 'Present'
            Name            = 'CompanySite'
            State           = 'Started'
            PhysicalPath    = "B:\Web\CompanySite"
            ApplicationPool = "CompanyPool"
            BindingInfo     =
                    MSFT_xWebBindingInformation {
                        Protocol = 'HTTPS'
                        Port = 443
                        CertificateThumbprint = 'c81b94933420221a7ac004a90242d8b1d3e5070d'
                        CertificateStoreName = 'WebHosting'
                        HostName = "www.example.com"
                    }
            DependsOn       = '[WindowsFeature]Web-Server','[xPfxImport]CompanyCert'
        }
    }
}
```

### xCertificateImport Examples

Import public key certificate into Trusted Root store.

```powershell
Configuration Example
{
    param
    (
        [Parameter()]
        [string[]]
        $NodeName = 'localhost'
    )

    Import-DscResource -ModuleName xCertificate

    Node $AllNodes.NodeName
    {
        xCertificateImport MyTrustedRoot
        {
            Thumbprint = 'c81b94933420221a7ac004a90242d8b1d3e5070d'
            Location   = 'LocalMachine'
            Store      = 'Root'
            Path       = '\\Server\Share\Certificates\MyTrustedRoot.cer'
        }
    }
}
```

### xCertificateExport Examples

Exports a certificate as a CERT using the friendly name to identify it.

```powershell
Configuration Example
{
    param
    (
        [Parameter()]
        [string[]]
        $NodeName = 'localhost'
    )

    Import-DscResource -ModuleName xCertificate

    Node $AllNodes.NodeName
    {
        xCertificateExport SSLCert
        {
            Type         = 'CERT'
            FriendlyName = 'Web Site SSL Certificate for www.contoso.com'
            Path         = 'c:\sslcert.cer'
        }
    }
}
```

Exports a certificate as a PFX using the friendly name to identify it.

```powershell
Configuration Example
{
    param
    (
        [Parameter()]
        [string[]]
        $NodeName = 'localhost',

        [Parameter(Mandatory = $true)]
        [ValidateNotNullorEmpty()]
        [PSCredential]
        $Credential
    )

    Import-DscResource -ModuleName xCertificate

    Node $AllNodes.NodeName
    {
        xCertificateExport SSLCert
        {
            Type         = 'PFX'
            FriendlyName = 'Web Site SSL Certificate for www.contoso.com'
            Path         = 'c:\sslcert.cer'
            Password     = $Credential
        }
    }
}
```<|MERGE_RESOLUTION|>--- conflicted
+++ resolved
@@ -34,13 +34,10 @@
 - **`[String]` SubjectAltName** The subject alternative name used to create the certificate. Optional.
 - **`[PSCredential]` Credential**: The credentials that will be used to access the template in the Certificate Authority. Optional.
 - **`[Boolean]` AutoRenew**: Determines if the resource will also renew a certificate within 7 days of expiration. Optional.
-<<<<<<< HEAD
 - **`[Boolean]` UseMachineContext**:  Indicates whether or not the flag -adminforcemachine will be used when requesting certificates. Necessary for certain templates like e.g. DomainControllerAuthentication. Optional.
-=======
 - **`[String]` CAType** The type of Certificate Authority in use. Optional. Defaults to `Enterprise`
 - **`[String]` CepURL** The URL to a Certificate Enrollment Policy Web Service. Optional.
 - **`[String]` CesURL** The URL to a Certificate Enrollment Web Service. Optional.
->>>>>>> 54462e71
 
 ### xPfxImport
 
@@ -94,6 +91,7 @@
   - Added function Find-CertificateAuthority to enable auto-discovery
 
 ### 2.5.0.0
+
 - Fixed issue where xCertReq does not process requested certificate when credentials parameter set and PSDscRunAsCredential not passed. See [issue](https://github.com/PowerShell/xCertificate/issues/49)
 
 ### 2.4.0.0
