--- conflicted
+++ resolved
@@ -80,10 +80,8 @@
 
 ### Unreleased
 - Added mandatory properties for xPfxImport resource example.
-<<<<<<< HEAD
-- Fixed issue where xCertReq does not identify when DNS Names in SANs are incorrect.
-=======
 - xCertReq:
+  - Fixed issue where xCertReq does not identify when DNS Names in SANs are incorrect.
   - Added Certificate Authority auto-discovery to resource xCertReq.
   - Added SAN and certificate template name to xCertReq's Get-TargetResource
   - Added new parameter UseMachineContext to be able to use CA templates that try to fill the subject alternative name
@@ -91,7 +89,6 @@
   - Added function Get-CertificateTemplateName to retrieve template name
   - Added function Get-CertificateSan to retrieve subject alternative name
   - Added function Find-CertificateAuthority to enable auto-discovery
->>>>>>> cd571295
 
 ### 2.5.0.0
 
