--- conflicted
+++ resolved
@@ -177,13 +177,10 @@
   - CONTRIBUTING.md
   - ISSUE_TEMPLATE.md
   - PULL_REQUEST_TEMPLATE.md
-<<<<<<< HEAD
+- Opted into Common Tests 'Validate Module Files' and 'Validate Script Files'.
+- Converted files with UTF8 with BOM over to UTF8 - fixes [Issue 87](https://github.com/PowerShell/xCertificate/issues/87).
 - CertificateDSc.Common:
   - Fixed an issue where an invalid dn syntax is provided for LDAP connection.
-=======
-- Opted into Common Tests 'Validate Module Files' and 'Validate Script Files'.
-- Converted files with UTF8 with BOM over to UTF8 - fixes [Issue 87](https://github.com/PowerShell/xCertificate/issues/87).
->>>>>>> 45b25011
 
 ### 2.8.0.0
 
