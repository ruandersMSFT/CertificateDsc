[System.Diagnostics.CodeAnalysis.SuppressMessageAttribute('PSAvoidUsingConvertToSecureStringWithPlainText', '')]
param ()

$script:DSCModuleName      = 'xCertificate'
$script:DSCResourceName    = 'MSFT_xCertReq'

#region HEADER
# Integration Test Template Version: 1.1.0
[String] $script:moduleRoot = Split-Path -Parent (Split-Path -Parent $PSScriptRoot)
if ( (-not (Test-Path -Path (Join-Path -Path $script:moduleRoot -ChildPath 'DSCResource.Tests'))) -or `
     (-not (Test-Path -Path (Join-Path -Path $script:moduleRoot -ChildPath 'DSCResource.Tests\TestHelper.psm1'))) )
{
    & git @('clone','https://github.com/PowerShell/DscResource.Tests.git',(Join-Path -Path $script:moduleRoot -ChildPath '\DSCResource.Tests\'))
}

Import-Module (Join-Path -Path $script:moduleRoot -ChildPath 'DSCResource.Tests\TestHelper.psm1') -Force
$TestEnvironment = Initialize-TestEnvironment `
    -DSCModuleName $script:DSCModuleName `
    -DSCResourceName $script:DSCResourceName `
    -TestType Unit
#endregion

# Begin Testing
try
{
    InModuleScope $script:DSCResourceName {
        $DSCResourceName = 'MSFT_xCertReq'
        function Get-InvalidOperationError
        {
            [CmdletBinding()]
            param
            (
                [Parameter(Mandatory)]
                [ValidateNotNullOrEmpty()]
                [System.String]
                $ErrorId,

                [Parameter(Mandatory)]
                [ValidateNotNullOrEmpty()]
                [System.String]
                $ErrorMessage
            )

            $exception = New-Object -TypeName System.InvalidOperationException `
                -ArgumentList $ErrorMessage
            $errorCategory = [System.Management.Automation.ErrorCategory]::InvalidOperation
            $errorRecord = New-Object -TypeName System.Management.Automation.ErrorRecord `
                -ArgumentList $exception, $ErrorId, $errorCategory, $null
            return $errorRecord
        } # end function Get-InvalidOperationError

        function Get-InvalidArgumentError
        {
            [CmdletBinding()]
            param
            (
                [Parameter(Mandatory)]
                [ValidateNotNullOrEmpty()]
                [System.String]
                $ErrorId,

                [Parameter(Mandatory)]
                [ValidateNotNullOrEmpty()]
                [System.String]
                $ErrorMessage
            )

            $exception = New-Object -TypeName System.ArgumentException `
                -ArgumentList $ErrorMessage
            $errorCategory = [System.Management.Automation.ErrorCategory]::InvalidArgument
            $errorRecord = New-Object -TypeName System.Management.Automation.ErrorRecord `
                -ArgumentList $exception, $ErrorId, $errorCategory, $null
            return $errorRecord
        } # end function Get-InvalidArgumentError

        $validThumbprint = (
            [System.AppDomain]::CurrentDomain.GetAssemblies().GetTypes() | Where-Object {
                $_.BaseType.BaseType -eq [System.Security.Cryptography.HashAlgorithm] -and
                ($_.Name -cmatch 'Managed$' -or $_.Name -cmatch 'Provider$')
            } | Select-Object -First 1 | ForEach-Object {
                (New-Object $_).ComputeHash([String]::Empty) | ForEach-Object {
                    '{0:x2}' -f $_
                }
            }
        ) -join ''
        $CAServerFQDN          = 'rootca.contoso.com'
        $CARootName            = 'contoso-CA'
        $validSubject          = 'Test Subject'
        $validIssuer           = "CN=$CARootName, DC=contoso, DC=com"
        $KeyLength             = '1024'
        $Exportable            = $true
        $ProviderName          = '"Microsoft RSA SChannel Cryptographic Provider"'
        $OID                   = '1.3.6.1.5.5.7.3.1'
        $KeyUsage              = '0xa0'
        $CertificateTemplate   = 'WebServer'
		$SubjectAltUrl         = 'contoso.com'
        $SubjectAltName        = "dns=$SubjectAltUrl"

        $validCert      = New-Object -TypeName PSObject -Property @{
            Thumbprint  = $validThumbprint
            Subject     = "CN=$validSubject"
            Issuer      = $validIssuer
            NotBefore   = (Get-Date).AddDays(-30) # Issued on
            NotAfter    = (Get-Date).AddDays(31) # Expires after
        }
        Add-Member -InputObject $validCert -MemberType ScriptMethod -Name Verify -Value {
            return $true
        }
        $expiringCert   = New-Object -TypeName PSObject -Property @{
            Thumbprint  = $validThumbprint
            Subject     = "CN=$validSubject"
            Issuer      = $validIssuer
            NotBefore   = (Get-Date).AddDays(-30) # Issued on
            NotAfter    = (Get-Date).AddDays(30) # Expires after
        }
        Add-Member -InputObject $expiringCert -MemberType ScriptMethod -Name Verify -Value {
            return $true
        }
        $expiredCert    = New-Object -TypeName PSObject -Property @{
            Thumbprint  = $validThumbprint
            Subject     = "CN=$validSubject"
            Issuer      = $validIssuer
            NotBefore   = (Get-Date).AddDays(-30) # Issued on
            NotAfter    = (Get-Date).AddDays(-1) # Expires after
        }
        Add-Member -InputObject $expiredCert -MemberType ScriptMethod -Name Verify -Value {
            return $true
        }
		$sanOid = New-Object -TypeName System.Security.Cryptography.Oid -Property @{FriendlyName = 'Subject Alternative Name'}
		$sanExt = @{
			oid = $(,$sanOid)    
			Critical = $false
		}
		Add-Member -InputObject $sanExt -MemberType ScriptMethod -Name Format -Force -Value {
            return "DNS Name=$SubjectAltUrl"
        }
		$validSANCert      = New-Object -TypeName PSObject -Property @{
            Thumbprint     = $validThumbprint
            Subject        = "CN=$validSubject"
            Issuer         = $validIssuer
            NotBefore      = (Get-Date).AddDays(-30) # Issued on
            NotAfter       = (Get-Date).AddDays(31) # Expires after
			Extensions     = $sanExt
        }
        Add-Member -InputObject $validSANCert -MemberType ScriptMethod -Name Verify -Value {
            return $true
        }
		Add-Member -InputObject $sanExt -MemberType ScriptMethod -Name Format -Force -Value {
            return "DNS Name=incorrect.com"
        }
		$incorrectSANCert  = New-Object -TypeName PSObject -Property @{
            Thumbprint     = $validThumbprint
            Subject        = "CN=$validSubject"
            Issuer         = $validIssuer
            NotBefore      = (Get-Date).AddDays(-30) # Issued on
            NotAfter       = (Get-Date).AddDays(31) # Expires after
			Extensions     = $sanExt
        }
        Add-Member -InputObject $incorrectSANCert -MemberType ScriptMethod -Name Verify -Value {
            return $true
        }
		$emptySANCert      = New-Object -TypeName PSObject -Property @{
            Thumbprint     = $validThumbprint
            Subject        = "CN=$validSubject"
            Issuer         = $validIssuer
            NotBefore      = (Get-Date).AddDays(-30) # Issued on
            NotAfter       = (Get-Date).AddDays(31) # Expires after
			Extensions     = @()
        }
        Add-Member -InputObject $emptySANCert -MemberType ScriptMethod -Name Verify -Value {
            return $true
        }

        $CAType         = 'Enterprise'
        $CepURL         = 'DummyURL'
        $CesURL         = 'DummyURL'

        $testUsername   = 'DummyUsername'
        $testPassword   = 'DummyPassword'
        $testCredential = New-Object System.Management.Automation.PSCredential $testUsername, (ConvertTo-SecureString $testPassword -AsPlainText -Force)
        $Params = @{
            Subject               = $validSubject
            CAServerFQDN          = $CAServerFQDN
            CARootName            = $CARootName
            KeyLength             = $KeyLength
            Exportable            = $Exportable
            ProviderName          = $ProviderName
            OID                   = $OID
            KeyUsage              = $KeyUsage
            CertificateTemplate   = $CertificateTemplate
            Credential            = $testCredential
            AutoRenew             = $False
        }
        $ParamsAutoDiscovery = @{
            Subject               = $validSubject
            KeyLength             = $KeyLength
            Exportable            = $Exportable
            ProviderName          = $ProviderName
            OID                   = $OID
            KeyUsage              = $KeyUsage
            CertificateTemplate   = $CertificateTemplate
            Credential            = $testCredential
            AutoRenew             = $False
        }
        $ParamsAutoRenew = @{
            Subject               = $validSubject
            CAServerFQDN          = $CAServerFQDN
            CARootName            = $CARootName
            KeyLength             = $KeyLength
            Exportable            = $Exportable
            ProviderName          = $ProviderName
            OID                   = $OID
            KeyUsage              = $KeyUsage
            CertificateTemplate   = $CertificateTemplate
            Credential            = $testCredential
            AutoRenew             = $True
        }
        $ParamsNoCred = @{
            Subject               = $validSubject
            CAServerFQDN          = $CAServerFQDN
            CARootName            = $CARootName
            KeyLength             = $KeyLength
            Exportable            = $Exportable
            ProviderName          = $ProviderName
            OID                   = $OID
            KeyUsage              = $KeyUsage
            CertificateTemplate   = $CertificateTemplate
            Credential            = $null
            AutoRenew             = $False
        }
        $ParamsAutoRenewNoCred = @{
            Subject               = $validSubject
            CAServerFQDN          = $CAServerFQDN
            CARootName            = $CARootName
            KeyLength             = $KeyLength
            Exportable            = $Exportable
            ProviderName          = $ProviderName
            OID                   = $OID
            KeyUsage              = $KeyUsage
            CertificateTemplate   = $CertificateTemplate
            Credential            = $null
            AutoRenew             = $True
        }
        $ParamsKeyLength4096NoCred = @{
            Subject               = $validSubject
            CAServerFQDN          = $CAServerFQDN
            CARootName            = $CARootName
            KeyLength             = '4096'
            Exportable            = $Exportable
            ProviderName          = $ProviderName
            OID                   = $OID
            KeyUsage              = $KeyUsage
            CertificateTemplate   = $CertificateTemplate
            Credential            = $null
            AutoRenew             = $False
        }
        $ParamsKeyLength4096AutoRenewNoCred = @{
            Subject               = $validSubject
            CAServerFQDN          = $CAServerFQDN
            CARootName            = $CARootName
            KeyLength             = '4096'
            Exportable            = $Exportable
            ProviderName          = $ProviderName
            OID                   = $OID
            KeyUsage              = $KeyUsage
            CertificateTemplate   = $CertificateTemplate
            Credential            = $null
            AutoRenew             = $True
        }
        $ParamsSubjectAltName = @{
            Subject               = $validSubject
            CAServerFQDN          = $CAServerFQDN
            CARootName            = $CARootName
            KeyLength             = $KeyLength
            Exportable            = $Exportable
            ProviderName          = $ProviderName
            OID                   = $OID
            KeyUsage              = $KeyUsage
            CertificateTemplate   = $CertificateTemplate
            Credential            = $testCredential
            SubjectAltName        = $SubjectAltName
            AutoRenew             = $False
        }
        $ParamsSubjectAltNameNoCred = @{
            Subject               = $validSubject
            CAServerFQDN          = $CAServerFQDN
            CARootName            = $CARootName
            KeyLength             = $KeyLength
            Exportable            = $Exportable
            ProviderName          = $ProviderName
            OID                   = $OID
            KeyUsage              = $KeyUsage
            CertificateTemplate   = $CertificateTemplate
            Credential            = $null
            SubjectAltName        = $SubjectAltName
            AutoRenew             = $False
        }
        $ParamsStandaloneWebEnrollment = @{
            Subject               = $validSubject
            CAServerFQDN          = $CAServerFQDN
            CARootName            = $CARootName
            KeyLength             = $KeyLength
            Exportable            = $Exportable
            ProviderName          = $ProviderName
            OID                   = $OID
            KeyUsage              = $KeyUsage
            CertificateTemplate   = $CertificateTemplate
            Credential            = $testCredential
            AutoRenew             = $False
            CAType                = 'Standalone'
            CepURL                = $CepURL
            CesURL                = $CesURL
        }
        $ParamsEnterpriseWebEnrollment = @{
            Subject               = $validSubject
            CAServerFQDN          = $CAServerFQDN
            CARootName            = $CARootName
            KeyLength             = $KeyLength
            Exportable            = $Exportable
            ProviderName          = $ProviderName
            OID                   = $OID
            KeyUsage              = $KeyUsage
            CertificateTemplate   = $CertificateTemplate
            Credential            = $testCredential
            AutoRenew             = $False
            CAType                = $CAType
            CepURL                = $CepURL
            CesURL                = $CesURL
        }

        $CertInf = @"
[NewRequest]
Subject = "CN=$validSubject"
KeySpec = 1
KeyLength = $KeyLength
Exportable = $($Exportable.ToString().ToUpper())
MachineKeySet = TRUE
SMIME = FALSE
PrivateKeyArchive = FALSE
UserProtected = FALSE
UseExistingKeySet = FALSE
ProviderName = $ProviderName
ProviderType = 12
RequestType = CMC
KeyUsage = $KeyUsage
[RequestAttributes]
CertificateTemplate = $CertificateTemplate
[EnhancedKeyUsageExtension]
OID = $OID
"@

        $CertInfNoTemplate = $CertInf.Replace(@"
[RequestAttributes]
CertificateTemplate = $CertificateTemplate
[EnhancedKeyUsageExtension]
"@, '[EnhancedKeyUsageExtension]')
    

        $CertInfKey = $CertInf -Replace 'KeyLength = ([0-z]*)', 'KeyLength = 4096'
        $CertInfRenew = $Certinf
        $CertInfRenew += @"

RenewalCert = $validThumbprint
"@
        $CertInfKeyRenew = $CertInfRenew -Replace 'KeyLength = ([0-z]*)', 'KeyLength = 4096'
        $CertInfSubjectAltName = $Certinf
        $CertInfSubjectAltName += @"

[Extensions]
2.5.29.17 = "{text}$SubjectAltName"
"@

        Describe "$DSCResourceName\Get-TargetResource" {
            Mock Get-ChildItem -ParameterFilter { $Path -eq 'Cert:\LocalMachine\My' } `
                -Mockwith { $validCert }
            Mock Get-CertificateTemplateName -MockWith { $CertificateTemplate }
            Mock Get-CertificateSan -MockWith { $SubjectAltName }
            Mock -CommandName Find-CertificateAuthority -MockWith {
                    return New-Object -TypeName psobject -Property @{
                        CAServerFQDN = 'rootca.contoso.com'
                        CARootName = 'contoso-CA'
                    }
                }

            $result = Get-TargetResource @Params
            $resultAutoDiscovery = Get-TargetResource @ParamsAutoDiscovery
            It 'should return a hashtable' {
                ($result -is [hashtable]) | Should Be $true
            }
            It 'should contain the input values' {
                $result.Subject              | Should BeExactly $validSubject
                $result.CAServerFQDN         | Should BeNullOrEmpty
                $result.CARootName           | Should BeExactly $CARootName
                $result.KeyLength            | Should BeNullOrEmpty
                $result.Exportable           | Should BeNullOrEmpty
                $result.ProviderName         | Should BeNullOrEmpty
                $result.OID                  | Should BeNullOrEmpty
                $result.KeyUsage             | Should BeNullOrEmpty
                $result.CertificateTemplate  | Should BeExactly $CertificateTemplate
                $result.SubjectAltName       | Should BeNullOrEmpty
            }            
            It 'should return a hashtable' {
                ($resultAutoDiscovery -is [hashtable]) | Should Be $true
            }
            It 'should contain the input values and the CA should be auto-discovered' {
                $resultAutoDiscovery.Subject              | Should BeExactly $validSubject
                $resultAutoDiscovery.CAServerFQDN         | Should BeExactly $CAServerFQDN
                $resultAutoDiscovery.CARootName           | Should BeExactly $CARootName
                $resultAutoDiscovery.KeyLength            | Should BeNullOrEmpty
                $resultAutoDiscovery.Exportable           | Should BeNullOrEmpty
                $resultAutoDiscovery.ProviderName         | Should BeNullOrEmpty
                $resultAutoDiscovery.OID                  | Should BeNullOrEmpty
                $resultAutoDiscovery.KeyUsage             | Should BeNullOrEmpty
                $resultAutoDiscovery.CertificateTemplate  | Should BeExactly $CertificateTemplate
                $resultAutoDiscovery.SubjectAltName       | Should BeNullOrEmpty
            }
            It 'Should call the mocked function Find-CertificateAuthority once' {
                Assert-MockCalled -CommandName Find-CertificateAuthority -Exactly -Times 1
            }
        }
        #endregion

        #region Set-TargetResource
        Describe "$DSCResourceName\Set-TargetResource" {
            Mock -CommandName Join-Path -MockWith { 'xCertReq-Test' } `
                -ParameterFilter { $Path -eq $env:Temp }
            Mock -CommandName Test-Path -MockWith { $true } `
                -ParameterFilter { $Path -eq 'xCertReq-Test.req' }
            Mock -CommandName Test-Path -MockWith { $true } `
                -ParameterFilter { $Path -eq 'xCertReq-Test.cer' }
            Mock -CommandName CertReq.exe
            Mock -CommandName Set-Content `
                -ParameterFilter {
                    $Path -eq 'xCertReq-Test.inf' -and `
                    $Value -eq $CertInf
                }

            Context 'autorenew is false, credentials not passed' {
                Mock -CommandName Get-ChildItem -Mockwith { } `
                    -ParameterFilter { $Path -eq 'Cert:\LocalMachine\My' }

                It 'should not throw' {
                    { Set-TargetResource @ParamsNoCred } | Should Not Throw
                }

                It 'should call expected mocks' {
                    Assert-MockCalled -CommandName Join-Path -Exactly 1
                    Assert-MockCalled -CommandName Test-Path -Exactly 1 `
                        -ParameterFilter { $Path -eq 'xCertReq-Test.req' }
                    Assert-MockCalled -CommandName Test-Path  -Exactly 1 `
                        -ParameterFilter { $Path -eq 'xCertReq-Test.cer' }
                    Assert-MockCalled -CommandName Set-Content -Exactly 1 `
                        -ParameterFilter {
                            $Path -eq 'xCertReq-Test.inf' -and `
                            $Value -eq $CertInf
                        }
                    Assert-MockCalled -CommandName CertReq.exe -Exactly 3
                }
            }

            Context 'autorenew is true, credentials not passed and certificate does not exist' {
                Mock -CommandName Get-ChildItem -Mockwith { } `
                    -ParameterFilter { $Path -eq 'Cert:\LocalMachine\My' }

                It 'should not throw' {
                    { Set-TargetResource @ParamsAutoRenewNoCred } | Should Not Throw
                }

                It 'should call expected mocks' {
                    Assert-MockCalled -CommandName Join-Path -Exactly 1
                    Assert-MockCalled -CommandName Test-Path -Exactly 1 `
                        -ParameterFilter { $Path -eq 'xCertReq-Test.req' }
                    Assert-MockCalled -CommandName Test-Path  -Exactly 1 `
                        -ParameterFilter { $Path -eq 'xCertReq-Test.cer' }
                    Assert-MockCalled -CommandName Get-ChildItem -Exactly 1 `
                        -ParameterFilter { $Path -eq 'Cert:\LocalMachine\My' }
                    Assert-MockCalled -CommandName Set-Content -Exactly 1 `
                        -ParameterFilter {
                            $Path -eq 'xCertReq-Test.inf' -and `
                            $Value -eq $CertInf
                        }
                    Assert-MockCalled -CommandName CertReq.exe -Exactly 3
                }
            }

            Context 'autorenew is true, credentials not passed and valid certificate exists' {
                Mock -CommandName Get-ChildItem -Mockwith { $validCert } `
                    -ParameterFilter { $Path -eq 'Cert:\LocalMachine\My' }

                It 'should not throw' {
                    { Set-TargetResource @ParamsAutoRenewNoCred } | Should Not Throw
                }
                It 'should call expected mocks' {
                    Assert-MockCalled -CommandName Join-Path -Exactly 1
                    Assert-MockCalled -CommandName Test-Path -Exactly 1 `
                        -ParameterFilter { $Path -eq 'xCertReq-Test.req' }
                    Assert-MockCalled -CommandName Test-Path  -Exactly 1 `
                        -ParameterFilter { $Path -eq 'xCertReq-Test.cer' }
                    Assert-MockCalled -CommandName Get-ChildItem -Exactly 1 `
                        -ParameterFilter { $Path -eq 'Cert:\LocalMachine\My' }
                    Assert-MockCalled -CommandName Set-Content -Exactly 1 `
                        -ParameterFilter {
                            $Path -eq 'xCertReq-Test.inf' -and `
                            $Value -eq $CertInf
                        }
                    Assert-MockCalled -CommandName CertReq.exe -Exactly 3
                }
            }

            Mock -CommandName Set-Content `
                -ParameterFilter {
                    $Path -eq 'xCertReq-Test.inf' -and `
                    $Value -eq $CertInfRenew
                }
            Context 'autorenew is true, credentials not passed and expiring certificate exists' {
                Mock -CommandName Get-ChildItem -Mockwith { $expiringCert } `
                    -ParameterFilter { $Path -eq 'Cert:\LocalMachine\My' }

                It 'should not throw' {
                    { Set-TargetResource @ParamsAutoRenewNoCred } | Should Not Throw
                }
                It 'should call expected mocks' {
                    Assert-MockCalled -CommandName Join-Path -Exactly 1
                    Assert-MockCalled -CommandName Test-Path -Exactly 1 `
                        -ParameterFilter { $Path -eq 'xCertReq-Test.req' }
                    Assert-MockCalled -CommandName Test-Path  -Exactly 1 `
                        -ParameterFilter { $Path -eq 'xCertReq-Test.cer' }
                    Assert-MockCalled -CommandName Get-ChildItem -Exactly 1 `
                        -ParameterFilter { $Path -eq 'Cert:\LocalMachine\My' }
                    Assert-MockCalled -CommandName Set-Content -Exactly 1 `
                        -ParameterFilter {
                            $Path -eq 'xCertReq-Test.inf' -and `
                            $Value -eq $CertInfRenew
                        }
                    Assert-MockCalled -CommandName CertReq.exe -Exactly 3
                }
            }

            Context 'autorenew is true, credentials not passed and expired certificate exists' {
                Mock -CommandName Get-ChildItem -Mockwith { $expiredCert } `
                    -ParameterFilter { $Path -eq 'Cert:\LocalMachine\My' }

                It 'should not throw' {
                    { Set-TargetResource @ParamsAutoRenewNoCred } | Should Not Throw
                }
                It 'should call expected mocks' {
                    Assert-MockCalled -CommandName Join-Path -Exactly 1
                    Assert-MockCalled -CommandName Test-Path -Exactly 1 `
                        -ParameterFilter { $Path -eq 'xCertReq-Test.req' }
                    Assert-MockCalled -CommandName Test-Path  -Exactly 1 `
                        -ParameterFilter { $Path -eq 'xCertReq-Test.cer' }
                    Assert-MockCalled -CommandName Get-ChildItem -Exactly 1 `
                        -ParameterFilter { $Path -eq 'Cert:\LocalMachine\My' }
                    Assert-MockCalled -CommandName Set-Content -Exactly 1 `
                        -ParameterFilter {
                            $Path -eq 'xCertReq-Test.inf' -and `
                            $Value -eq $CertInfRenew
                        }
                    Assert-MockCalled -CommandName CertReq.exe -Exactly 3
                }
            }

            Mock -CommandName Set-Content `
                -ParameterFilter {
                    $Path -eq 'xCertReq-Test.inf' -and `
                    $Value -eq $CertInfKeyRenew
                }

            Context 'autorenew is true, credentials not passed, keylength passed and expired certificate exists' {
                Mock -CommandName Get-ChildItem -Mockwith { $expiredCert } `
                    -ParameterFilter { $Path -eq 'Cert:\LocalMachine\My' }

                It 'should not throw' {
                    { Set-TargetResource @ParamsKeyLength4096AutoRenewNoCred } | Should Not Throw
                }
                It 'should call expected mocks' {
                    Assert-MockCalled -CommandName Join-Path -Exactly 1
                    Assert-MockCalled -CommandName Test-Path -Exactly 1 `
                        -ParameterFilter { $Path -eq 'xCertReq-Test.req' }
                    Assert-MockCalled -CommandName Test-Path  -Exactly 1 `
                        -ParameterFilter { $Path -eq 'xCertReq-Test.cer' }
                    Assert-MockCalled -CommandName Get-ChildItem -Exactly 1 `
                        -ParameterFilter { $Path -eq 'Cert:\LocalMachine\My' }
                    Assert-MockCalled -CommandName Set-Content -Exactly 1 `
                        -ParameterFilter { $Path -eq 'xCertReq-Test.inf' }
                    Assert-MockCalled -CommandName CertReq.exe -Exactly 3
                    Assert-MockCalled -CommandName Set-Content -Exactly 1 `
                        -ParameterFilter {
                            $Path -eq 'xCertReq-Test.inf' -and `
                            $Value -eq $CertInfKeyRenew
                        }
                }
            }

            Mock -CommandName Test-Path -MockWith { $false } `
                -ParameterFilter { $Path -eq 'xCertReq-Test.req' }
            Mock -CommandName Set-Content `
                -ParameterFilter {
                    $Path -eq 'xCertReq-Test.inf' -and `
                    $Value -eq $CertInf
                }

            Context 'autorenew is false, credentials not passed, certificate request creation failed' {
                Mock -CommandName Get-ChildItem -Mockwith { } `
                    -ParameterFilter { $Path -eq 'Cert:\LocalMachine\My' }

                $errorRecord = Get-InvalidArgumentError `
                    -ErrorId 'CertificateReqNotFoundError' `
                    -ErrorMessage ($LocalizedData.CertificateReqNotFoundError -f 'xCertReq-Test.req')

                It 'should throw CertificateReqNotFoundError exception' {
                    { Set-TargetResource @ParamsNoCred } | Should Throw $errorRecord
                }

                It 'should call expected mocks' {
                    Assert-MockCalled -CommandName Join-Path -Exactly 1
                    Assert-MockCalled -CommandName Test-Path -Exactly 1 `
                        -ParameterFilter { $Path -eq 'xCertReq-Test.req' }
                    Assert-MockCalled -CommandName Test-Path -Exactly 0 `
                        -ParameterFilter { $Path -eq 'xCertReq-Test.cer' }
                    Assert-MockCalled -CommandName Set-Content -Exactly 1 `
                        -ParameterFilter {
                            $Path -eq 'xCertReq-Test.inf' -and `
                            $Value -eq $CertInf
                        }
                    Assert-MockCalled -CommandName CertReq.exe -Exactly 1
                }
            }

            Mock -CommandName Test-Path -MockWith { $true } `
                -ParameterFilter { $Path -eq 'xCertReq-Test.req' }
            Mock -CommandName Test-Path -MockWith { $false } `
                -ParameterFilter { $Path -eq 'xCertReq-Test.cer' }

            Context 'autorenew is false, credentials not passed, certificate creation failed' {
                Mock -CommandName Get-ChildItem -Mockwith { } `
                    -ParameterFilter { $Path -eq 'Cert:\LocalMachine\My' }

                $errorRecord = Get-InvalidArgumentError `
                    -ErrorId 'CertificateCerNotFoundError' `
                    -ErrorMessage ($LocalizedData.CertificateCerNotFoundError -f 'xCertReq-Test.cer')

                It 'should throw CertificateCerNotFoundError exception' {
                    { Set-TargetResource @ParamsNoCred } | Should Throw $errorRecord
                }

                It 'should call expected mocks' {
                    Assert-MockCalled -CommandName Join-Path -Exactly 1
                    Assert-MockCalled -CommandName Test-Path -Exactly 1 `
                        -ParameterFilter { $Path -eq 'xCertReq-Test.req' }
                    Assert-MockCalled -CommandName Test-Path -Exactly 1 `
                        -ParameterFilter { $Path -eq 'xCertReq-Test.cer' }
                    Assert-MockCalled -CommandName Set-Content -Exactly 1 `
                        -ParameterFilter {
                            $Path -eq 'xCertReq-Test.inf' -and `
                            $Value -eq $CertInf
                        }
                    Assert-MockCalled -CommandName CertReq.exe -Exactly 2
                }
            }

            Mock -CommandName Test-Path -MockWith { $true } `
                -ParameterFilter { $Path -eq 'xCertReq-Test.req' }
            Mock -CommandName Test-Path -MockWith { $true } `
                -ParameterFilter { $Path -eq 'xCertReq-Test.cer' }
            Mock -CommandName Test-Path -MockWith { $true } `
                -ParameterFilter { $Path -eq 'xCertReq-Test.out' }

            Context 'autorenew is false, credentials passed' {
                Mock -CommandName Get-ChildItem -Mockwith { } `
                    -ParameterFilter { $Path -eq 'Cert:\LocalMachine\My' }
                Mock -CommandName Get-Content -Mockwith { 'Output' } `
                    -ParameterFilter { $Path -eq 'xCertReq-Test.out' }
                Mock -CommandName Remove-Item `
                    -ParameterFilter { $Path -eq 'xCertReq-Test.out' }
                Mock -CommandName Import-Module

                function Start-Win32Process { param ( $Path,$Arguments,$Credential ) }
                function Wait-Win32ProcessStop { param ( $Path,$Arguments,$Credential ) }

                Mock -CommandName Start-Win32Process -ModuleName MSFT_xCertReq
                Mock -CommandName Wait-Win32ProcessStop -ModuleName MSFT_xCertReq

                It 'should not throw' {
                    { Set-TargetResource @Params } | Should Not Throw
                }

                It 'should call expected mocks' {
                    Assert-MockCalled -CommandName Join-Path -Exactly 1
                    Assert-MockCalled -CommandName Test-Path -Exactly 1 `
                        -ParameterFilter { $Path -eq 'xCertReq-Test.req' }
                    Assert-MockCalled -CommandName Test-Path  -Exactly 1 `
                        -ParameterFilter { $Path -eq 'xCertReq-Test.cer' }
                    Assert-MockCalled -CommandName Set-Content -Exactly 1 `
                        -ParameterFilter {
                            $Path -eq 'xCertReq-Test.inf' -and `
                            $Value -eq $CertInf
                        }
                    Assert-MockCalled -CommandName CertReq.exe -Exactly 2
                    Assert-MockCalled -CommandName Start-Win32Process -ModuleName MSFT_xCertReq -Exactly 1
                    Assert-MockCalled -CommandName Wait-Win32ProcessStop -ModuleName MSFT_xCertReq -Exactly 1
                    Assert-MockCalled -CommandName Test-Path  -Exactly 1 `
                        -ParameterFilter { $Path -eq 'xCertReq-Test.out' }
                    Assert-MockCalled -CommandName Get-Content -Exactly 1 `
                        -ParameterFilter { $Path -eq 'xCertReq-Test.out' }
                    Assert-MockCalled -CommandName Remove-Item -Exactly 1 `
                        -ParameterFilter { $Path -eq 'xCertReq-Test.out' }
                }
            }

            Mock -CommandName Set-Content `
                -ParameterFilter {
                    $Path -eq 'xCertReq-Test.inf' -and `
                    $Value -eq $CertInfSubjectAltName
                }

            Context 'autorenew is false, subject alt name passed, credentials not passed' {
                Mock -CommandName Get-ChildItem -Mockwith { } `
                    -ParameterFilter { $Path -eq 'Cert:\LocalMachine\My' }

                It 'should not throw' {
                    { Set-TargetResource @ParamsSubjectAltNameNoCred } | Should Not Throw
                }

                It 'should call expected mocks' {
                    Assert-MockCalled -CommandName Join-Path -Exactly 1
                    Assert-MockCalled -CommandName Test-Path -Exactly 1 `
                        -ParameterFilter { $Path -eq 'xCertReq-Test.req' }
                    Assert-MockCalled -CommandName Test-Path  -Exactly 1 `
                        -ParameterFilter { $Path -eq 'xCertReq-Test.cer' }
                    Assert-MockCalled -CommandName Set-Content -Exactly 1 `
                        -ParameterFilter {
                            $Path -eq 'xCertReq-Test.inf' -and `
                            $Value -eq $CertInfSubjectAltName
                        }
                    Assert-MockCalled -CommandName CertReq.exe -Exactly 3
                }
            }

            Context 'standalone CA, URL for CEP and CES passed, credentials passed, inf not containing template' {
                Mock -CommandName Set-Content -ParameterFilter {
                    $Path -eq 'xCertReq-Test.inf' -and `
                    $Value -eq $CertInfNoTemplate
                }
                Mock -CommandName Get-ChildItem -Mockwith { } `
                    -ParameterFilter { $Path -eq 'Cert:\LocalMachine\My' }

                It 'should not throw' {
                    { Set-TargetResource @ParamsStandaloneWebEnrollment } | Should Not Throw
                }

                It 'should call expected mocks' {
                    Assert-MockCalled -CommandName Join-Path -Exactly 1
                    Assert-MockCalled -CommandName Test-Path -Exactly 1 `
                        -ParameterFilter { $Path -eq 'xCertReq-Test.req' }
                    Assert-MockCalled -CommandName Test-Path  -Exactly 1 `
                        -ParameterFilter { $Path -eq 'xCertReq-Test.cer' }
                    Assert-MockCalled -CommandName Set-Content -Exactly 1 `
                        -ParameterFilter {
                            $Path -eq 'xCertReq-Test.inf' -and `
                            $Value -eq $CertInfNoTemplate
                        }
                    Assert-MockCalled -CommandName CertReq.exe -Exactly 3
                }
            }

            Context 'enterprise CA, URL for CEP and CES passed, credentials passed' {
                Mock -CommandName Set-Content -ParameterFilter {
                    $Path -eq 'xCertReq-Test.inf' -and `
                    $Value -eq $CertInf
                }
                Mock -CommandName Get-ChildItem -Mockwith { } `
                    -ParameterFilter { $Path -eq 'Cert:\LocalMachine\My' }

                It 'should not throw' {
                    { Set-TargetResource @ParamsEnterpriseWebEnrollment } | Should Not Throw
                }

                It 'should call expected mocks' {
                    Assert-MockCalled -CommandName Join-Path -Exactly 1
                    Assert-MockCalled -CommandName Test-Path -Exactly 1 `
                        -ParameterFilter { $Path -eq 'xCertReq-Test.req' }
                    Assert-MockCalled -CommandName Test-Path  -Exactly 1 `
                        -ParameterFilter { $Path -eq 'xCertReq-Test.cer' }
                    Assert-MockCalled -CommandName Set-Content -Exactly 1 `
                        -ParameterFilter {
                            $Path -eq 'xCertReq-Test.inf' -and `
                            $Value -eq $CertInf
                        }
                    Assert-MockCalled -CommandName CertReq.exe -Exactly 3
                }
            }

            Context 'Auto-discovered CA, autorenew is false, credentials passed' {
                Mock -CommandName Get-ChildItem -Mockwith { } `
                    -ParameterFilter { $Path -eq 'Cert:\LocalMachine\My' }
                Mock -CommandName Get-Content -Mockwith { 'Output' } `
                    -ParameterFilter { $Path -eq 'xCertReq-Test.out' }
                Mock -CommandName Remove-Item `
                    -ParameterFilter { $Path -eq 'xCertReq-Test.out' }
                Mock -CommandName Import-Module
                Mock -CommandName Start-Win32Process
                Mock -CommandName Wait-Win32ProcessStop
                Mock -CommandName Find-CertificateAuthority -MockWith {
                    return New-Object -TypeName psobject -Property @{
                        CARootName = "ContosoCA"
                        CAServerFQDN = "ContosoVm.contoso.com"
                    }
                }

                It 'should not throw' {
                    { Set-TargetResource @ParamsAutoDiscovery } | Should Not Throw
                }

                It 'should call expected mocks' {
                    Assert-MockCalled -CommandName Join-Path -Exactly 1
                    Assert-MockCalled -CommandName Test-Path -Exactly 1 `
                        -ParameterFilter { $Path -eq 'xCertReq-Test.req' }
                    Assert-MockCalled -CommandName Test-Path  -Exactly 1 `
                        -ParameterFilter { $Path -eq 'xCertReq-Test.cer' }
                    Assert-MockCalled -CommandName Set-Content -Exactly 1 `
                        -ParameterFilter {
                            $Path -eq 'xCertReq-Test.inf' -and `
                            $Value -eq $CertInf
                        }
                    Assert-MockCalled -CommandName CertReq.exe -Exactly 2
                    Assert-MockCalled -CommandName Start-Win32Process -ModuleName MSFT_xCertReq -Exactly 1
                    Assert-MockCalled -CommandName Wait-Win32ProcessStop -ModuleName MSFT_xCertReq -Exactly 1
                    Assert-MockCalled -CommandName Test-Path  -Exactly 1 `
                        -ParameterFilter { $Path -eq 'xCertReq-Test.out' }
                    Assert-MockCalled -CommandName Get-Content -Exactly 1 `
                        -ParameterFilter { $Path -eq 'xCertReq-Test.out' }
                    Assert-MockCalled -CommandName Remove-Item -Exactly 1 `
                        -ParameterFilter { $Path -eq 'xCertReq-Test.out' }
                    Assert-MockCalled -CommandName Find-CertificateAuthority -Exactly -Times 1
                }
            }
        }
        #endregion

        Describe "$DSCResourceName\Test-TargetResource" {
            Mock -CommandName Find-CertificateAuthority -MockWith {
                    return New-Object -TypeName psobject -Property @{
                        CARootName = "ContosoCA"
                        CAServerFQDN = "ContosoVm.contoso.com"
                    }
                }

            It 'should return a bool' {
                Test-TargetResource @Params | Should BeOfType Boolean
            }
            It 'should return false when a valid certificate does not exist' {
                Mock Get-ChildItem -ParameterFilter { $Path -eq 'Cert:\LocalMachine\My' } `
                    -Mockwith { }
                Test-TargetResource @Params | Should Be $false
            }
            It 'should return true when a valid certificate already exists and is not about to expire' {
                Mock Get-ChildItem -ParameterFilter { $Path -eq 'Cert:\LocalMachine\My' } `
                    -Mockwith { $validCert }
                Mock Get-CertificateTemplateName -MockWith { $CertificateTemplate }
                Mock Get-CertificateSan -MockWith { $SubjectAltName }
                Test-TargetResource @Params | Should Be $true
            }
            It 'should return true when a valid certificate already exists and is about to expire and autorenew set' {
                Mock Get-ChildItem -ParameterFilter { $Path -eq 'Cert:\LocalMachine\My' } `
                    -Mockwith { $expiringCert }
                Mock Get-CertificateTemplateName -MockWith { $CertificateTemplate }
                Mock Get-CertificateSan -MockWith { $SubjectAltName }
                Test-TargetResource @ParamsAutoRenew | Should Be $true
            }
<<<<<<< HEAD
			It 'should return true when a valid certificate already exists and DNS SANs match' {
                Mock Get-ChildItem -ParameterFilter { $Path -eq 'Cert:\LocalMachine\My' } `
                    -Mockwith { $validSANCert }
                Test-TargetResource @ParamsSubjectAltName | Should Be $true
            }
			It 'should return false when a certificate exists but contains incorrect DNS SANs' {
                Mock Get-ChildItem -ParameterFilter { $Path -eq 'Cert:\LocalMachine\My' } `
                    -Mockwith { $incorrectSANCert }
                Test-TargetResource @ParamsSubjectAltName | Should Be $false
            }
			It 'should return false when a certificate exists but does not contain specified DNS SANs' {
                Mock Get-ChildItem -ParameterFilter { $Path -eq 'Cert:\LocalMachine\My' } `
                    -Mockwith { $emptySANCert }
                Test-TargetResource @ParamsSubjectAltName | Should Be $false
=======

            It 'Should auto-discover the CA and return false' {
                Test-TargetResource @ParamsAutoDiscovery | Should Be $false
            }

            It 'Should execute the auto-discovery function' {
                Assert-MockCalled -CommandName Find-CertificateAuthority -Exactly -Times 1
>>>>>>> cd571295
            }
        }
    }
}
finally
{
    #region FOOTER
    Restore-TestEnvironment -TestEnvironment $TestEnvironment
    #endregion
}<|MERGE_RESOLUTION|>--- conflicted
+++ resolved
@@ -868,30 +868,26 @@
                 Mock Get-CertificateSan -MockWith { $SubjectAltName }
                 Test-TargetResource @ParamsAutoRenew | Should Be $true
             }
-<<<<<<< HEAD
-			It 'should return true when a valid certificate already exists and DNS SANs match' {
+			      It 'should return true when a valid certificate already exists and DNS SANs match' {
                 Mock Get-ChildItem -ParameterFilter { $Path -eq 'Cert:\LocalMachine\My' } `
                     -Mockwith { $validSANCert }
                 Test-TargetResource @ParamsSubjectAltName | Should Be $true
             }
-			It 'should return false when a certificate exists but contains incorrect DNS SANs' {
+			      It 'should return false when a certificate exists but contains incorrect DNS SANs' {
                 Mock Get-ChildItem -ParameterFilter { $Path -eq 'Cert:\LocalMachine\My' } `
                     -Mockwith { $incorrectSANCert }
                 Test-TargetResource @ParamsSubjectAltName | Should Be $false
             }
-			It 'should return false when a certificate exists but does not contain specified DNS SANs' {
+			      It 'should return false when a certificate exists but does not contain specified DNS SANs' {
                 Mock Get-ChildItem -ParameterFilter { $Path -eq 'Cert:\LocalMachine\My' } `
                     -Mockwith { $emptySANCert }
                 Test-TargetResource @ParamsSubjectAltName | Should Be $false
-=======
-
+            }
             It 'Should auto-discover the CA and return false' {
                 Test-TargetResource @ParamsAutoDiscovery | Should Be $false
             }
-
             It 'Should execute the auto-discovery function' {
                 Assert-MockCalled -CommandName Find-CertificateAuthority -Exactly -Times 1
->>>>>>> cd571295
             }
         }
     }
