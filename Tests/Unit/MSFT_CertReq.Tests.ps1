--- conflicted
+++ resolved
@@ -699,7 +699,6 @@
                 }
 
                 It 'Should call expected mocks' {
-<<<<<<< HEAD
                     Assert-MockCalled -CommandName Join-Path -Exactly -Times 1 `
                         -ParameterFilter $pathTemp_parameterFilter
 
@@ -710,15 +709,6 @@
                         -ParameterFilter $pathCertReqTestCer_parameterFilter
 
                     Assert-MockCalled -CommandName CertReq.exe -Exactly -Times 3
-=======
-                    Assert-MockCalled -CommandName Join-Path -Exactly -Times 1
-
-                    Assert-MockCalled -CommandName Test-Path -Exactly -Times 1 `
-                        -ParameterFilter { $Path -eq 'CertReq-Test.req' }
-
-                    Assert-MockCalled -CommandName Test-Path  -Exactly -Times 1 `
-                        -ParameterFilter { $Path -eq 'CertReq-Test.cer' }
->>>>>>> b761a669
 
                     Assert-MockCalled -CommandName Set-Content -Exactly -Times 1 `
                         -ParameterFilter {
@@ -742,7 +732,6 @@
                 }
 
                 It 'Should call expected mocks' {
-<<<<<<< HEAD
                     Assert-MockCalled -CommandName Join-Path -Exactly -Times 1 `
                         -ParameterFilter $pathTemp_parameterFilter
 
@@ -751,18 +740,6 @@
 
                     Assert-MockCalled -CommandName Test-Path -Exactly -Times 1 `
                         -ParameterFilter $pathCertReqTestCer_parameterFilter
-=======
-                    Assert-MockCalled -CommandName Join-Path -Exactly -Times 1
-
-                    Assert-MockCalled -CommandName Test-Path -Exactly -Times 1 `
-                        -ParameterFilter { $Path -eq 'CertReq-Test.req' }
-
-                    Assert-MockCalled -CommandName Test-Path  -Exactly -Times 1 `
-                        -ParameterFilter { $Path -eq 'CertReq-Test.cer' }
-
-                    Assert-MockCalled -CommandName Get-ChildItem -Exactly -Times 1 `
-                        -ParameterFilter { $Path -eq 'Cert:\LocalMachine\My' }
->>>>>>> b761a669
 
                     Assert-MockCalled -CommandName Set-Content -Exactly -Times 1 `
                         -ParameterFilter {
@@ -791,7 +768,6 @@
                 }
 
                 It 'Should call expected mocks' {
-<<<<<<< HEAD
                     Assert-MockCalled -CommandName Join-Path -Exactly -Times 1 `
                         -ParameterFilter $pathTemp_parameterFilter
 
@@ -800,18 +776,6 @@
 
                     Assert-MockCalled -CommandName Test-Path -Exactly -Times 1 `
                         -ParameterFilter $pathCertReqTestCer_parameterFilter
-=======
-                    Assert-MockCalled -CommandName Join-Path -Exactly -Times 1
-
-                    Assert-MockCalled -CommandName Test-Path -Exactly -Times 1 `
-                        -ParameterFilter { $Path -eq 'CertReq-Test.req' }
-
-                    Assert-MockCalled -CommandName Test-Path  -Exactly -Times 1 `
-                        -ParameterFilter { $Path -eq 'CertReq-Test.cer' }
-
-                    Assert-MockCalled -CommandName Get-ChildItem -Exactly -Times 1 `
-                        -ParameterFilter { $Path -eq 'Cert:\LocalMachine\My' }
->>>>>>> b761a669
 
                     Assert-MockCalled -CommandName Set-Content -Exactly -Times 1 `
                         -ParameterFilter {
@@ -840,7 +804,6 @@
                 }
 
                 It 'Should call expected mocks' {
-<<<<<<< HEAD
                     Assert-MockCalled -CommandName Join-Path -Exactly -Times 1 `
                         -ParameterFilter $pathTemp_parameterFilter
 
@@ -852,18 +815,6 @@
 
                     Assert-MockCalled -CommandName Get-ChildItem -Exactly -Times 1 `
                         -ParameterFilter $pathCertLocalMachineMy_parameterFilter
-=======
-                    Assert-MockCalled -CommandName Join-Path -Exactly -Times 1
-
-                    Assert-MockCalled -CommandName Test-Path -Exactly -Times 1 `
-                        -ParameterFilter { $Path -eq 'CertReq-Test.req' }
-
-                    Assert-MockCalled -CommandName Test-Path  -Exactly -Times 1 `
-                        -ParameterFilter { $Path -eq 'CertReq-Test.cer' }
-
-                    Assert-MockCalled -CommandName Get-ChildItem -Exactly -Times 1 `
-                        -ParameterFilter { $Path -eq 'Cert:\LocalMachine\My' }
->>>>>>> b761a669
 
                     Assert-MockCalled -CommandName Set-Content -Exactly -Times 1 `
                         -ParameterFilter {
@@ -889,7 +840,6 @@
                 }
 
                 It 'Should call expected mocks' {
-<<<<<<< HEAD
                     Assert-MockCalled -CommandName Join-Path -Exactly -Times 1 `
                         -ParameterFilter $pathTemp_parameterFilter
 
@@ -898,18 +848,6 @@
 
                     Assert-MockCalled -CommandName Test-Path -Exactly -Times 1 `
                         -ParameterFilter $pathCertReqTestCer_parameterFilter
-=======
-                    Assert-MockCalled -CommandName Join-Path -Exactly -Times 1
-
-                    Assert-MockCalled -CommandName Test-Path -Exactly -Times 1 `
-                        -ParameterFilter { $Path -eq 'CertReq-Test.req' }
-
-                    Assert-MockCalled -CommandName Test-Path  -Exactly -Times 1 `
-                        -ParameterFilter { $Path -eq 'CertReq-Test.cer' }
-
-                    Assert-MockCalled -CommandName Get-ChildItem -Exactly -Times 1 `
-                        -ParameterFilter { $Path -eq 'Cert:\LocalMachine\My' }
->>>>>>> b761a669
 
                     Assert-MockCalled -CommandName Set-Content -Exactly -Times 1 `
                         -ParameterFilter {
@@ -938,7 +876,6 @@
                 }
 
                 It 'Should call expected mocks' {
-<<<<<<< HEAD
                     Assert-MockCalled -CommandName Join-Path -Exactly -Times 1 `
                         -ParameterFilter $pathTemp_parameterFilter
 
@@ -947,20 +884,6 @@
 
                     Assert-MockCalled -CommandName Test-Path -Exactly -Times 1 `
                         -ParameterFilter $pathCertReqTestCer_parameterFilter
-=======
-                    Assert-MockCalled -CommandName Join-Path -Exactly -Times 1
-
-                    Assert-MockCalled -CommandName Test-Path -Exactly -Times 1 `
-                        -ParameterFilter { $Path -eq 'CertReq-Test.req' }
-                    Assert-MockCalled -CommandName Test-Path  -Exactly -Times 1 `
-                        -ParameterFilter { $Path -eq 'CertReq-Test.cer' }
-
-                    Assert-MockCalled -CommandName Get-ChildItem -Exactly -Times 1 `
-                        -ParameterFilter { $Path -eq 'Cert:\LocalMachine\My' }
-
-                    Assert-MockCalled -CommandName Set-Content -Exactly -Times 1 `
-                        -ParameterFilter { $Path -eq 'CertReq-Test.inf' }
->>>>>>> b761a669
 
                     Assert-MockCalled -CommandName CertReq.exe -Exactly -Times 3
 
@@ -998,18 +921,11 @@
                 }
 
                 It 'Should call expected mocks' {
-<<<<<<< HEAD
                     Assert-MockCalled -CommandName Join-Path -Exactly -Times 1 `
                         -ParameterFilter $pathTemp_parameterFilter
 
                     Assert-MockCalled -CommandName Test-Path -Exactly -Times 1 `
                         -ParameterFilter $pathCertReqTestReq_parameterFilter
-=======
-                    Assert-MockCalled -CommandName Join-Path -Exactly -Times 1
-
-                    Assert-MockCalled -CommandName Test-Path -Exactly -Times 1 `
-                        -ParameterFilter { $Path -eq 'CertReq-Test.req' }
->>>>>>> b761a669
 
                     Assert-MockCalled -CommandName Test-Path -Exactly -Times 0 `
                         -ParameterFilter $pathCertReqTestCer_parameterFilter
@@ -1021,12 +937,9 @@
                         }
 
                     Assert-MockCalled -CommandName CertReq.exe -Exactly -Times 1
-<<<<<<< HEAD
 
                     Assert-MockCalled -CommandName Get-ChildItem -Exactly -Times 0 `
                         -ParameterFilter $pathCertLocalMachineMy_parameterFilter
-=======
->>>>>>> b761a669
                 }
             }
 
@@ -1049,7 +962,6 @@
                 }
 
                 It 'Should call expected mocks' {
-<<<<<<< HEAD
                     Assert-MockCalled -CommandName Join-Path -Exactly -Times 1 `
                         -ParameterFilter $pathTemp_parameterFilter
 
@@ -1058,15 +970,6 @@
 
                     Assert-MockCalled -CommandName Test-Path -Exactly -Times 1 `
                         -ParameterFilter $pathCertReqTestCer_parameterFilter
-=======
-                    Assert-MockCalled -CommandName Join-Path -Exactly -Times 1
-
-                    Assert-MockCalled -CommandName Test-Path -Exactly -Times 1 `
-                        -ParameterFilter { $Path -eq 'CertReq-Test.req' }
-
-                    Assert-MockCalled -CommandName Test-Path -Exactly -Times 1 `
-                        -ParameterFilter { $Path -eq 'CertReq-Test.cer' }
->>>>>>> b761a669
 
                     Assert-MockCalled -CommandName Set-Content -Exactly -Times 1 `
                         -ParameterFilter {
@@ -1170,110 +1073,218 @@
                     Assert-MockCalled -CommandName Test-Path  -Exactly -Times 1 `
                         -ParameterFilter { $Path -eq 'CertReq-Test.cer' }
 
-<<<<<<< HEAD
                     Assert-MockCalled -CommandName CertReq.exe -Exactly 2
 
                     Assert-MockCalled -CommandName Start-Win32Process -ModuleName MSFT_CertReq -Exactly 1 `
                         -ParameterFilter { $Arguments -like "*-adminforcemachine*" }
-=======
+
+                    Assert-MockCalled -CommandName Wait-Win32ProcessStop -ModuleName MSFT_CertReq -Exactly -Times 1
+
+                    Assert-MockCalled -CommandName Test-Path  -Exactly -Times 1 `
+                        -ParameterFilter { $Path -eq 'CertReq-Test.out' }
+
+                    Assert-MockCalled -CommandName Get-Content -Exactly -Times 1 `
+                        -ParameterFilter { $Path -eq 'CertReq-Test.out' }
+
+                    Assert-MockCalled -CommandName Remove-Item -Exactly -Times 1 `
+                        -ParameterFilter { $Path -eq 'CertReq-Test.out' }
+                }
+            }
+
+            Context 'When autorenew is false, credeintals passed, no .out file' {
+                Mock -CommandName Test-Path -MockWith { $false } `
+                    -ParameterFilter { $Path -eq 'CertReq-Test.out' }
+
+                Mock -CommandName Get-ChildItem -Mockwith { } `
+                    -ParameterFilter { $Path -eq 'Cert:\LocalMachine\My' }
+
+                Mock -CommandName Get-Content -Mockwith { 'Output' } `
+                    -ParameterFilter { $Path -eq 'CertReq-Test.out' }
+
+                Mock -CommandName Remove-Item `
+                    -ParameterFilter { $Path -eq 'CertReq-Test.out' }
+
+                Mock -CommandName Import-Module
+
+                Mock -CommandName New-InvalidOperationException
+
+                Mock -CommandName Start-Win32Process -ModuleName MSFT_CertReq
+
+                Mock -CommandName Wait-Win32ProcessStop -ModuleName MSFT_CertReq
+
+                It 'Should not throw' {
+                    { Set-TargetResource @paramsStandard -Verbose } | Should -Not -Throw
+                }
+
+                It 'Should call expected mocks' {
+                    Assert-MockCalled -CommandName Join-Path -Exactly -Times 1
+
+                    Assert-MockCalled -CommandName Test-Path -Exactly -Times 1 `
+                        -ParameterFilter { $Path -eq 'CertReq-Test.req' }
+
+                    Assert-MockCalled -CommandName Test-Path  -Exactly -Times 1 `
+                        -ParameterFilter { $Path -eq 'CertReq-Test.cer' }
+
+                    Assert-MockCalled -CommandName CertReq.exe -Exactly 2
+
+                    Assert-MockCalled -CommandName Start-Win32Process -ModuleName MSFT_CertReq -Exactly -Times 1
+
+                    Assert-MockCalled -CommandName Wait-Win32ProcessStop -ModuleName MSFT_CertReq -Exactly -Times 1
+
+                    Assert-MockCalled -CommandName Test-Path  -Exactly -Times 1 `
+                        -ParameterFilter { $Path -eq 'CertReq-Test.out' }
+
+                    Assert-MockCalled -CommandName Get-Content -Exactly 0 `
+                        -ParameterFilter { $Path -eq 'CertReq-Test.out' }
+
+                    Assert-MockCalled -CommandName Remove-Item -Exactly 0 `
+                        -ParameterFilter { $Path -eq 'CertReq-Test.out' }
+
+                    Assert-MockCalled -CommandName New-InvalidOperationException -Exactly 1
+                }
+            }
+
+            Mock -CommandName Set-Content `
+                -ParameterFilter {
+                    $Path -eq 'CertReq-Test.inf' -and `
+                    $Value -eq $certInfSubjectAltName
+                }
+
+            Context 'When autorenew is false, subject alt name passed, credentials not passed' {
+                Mock -CommandName Set-Content `
+                    -ParameterFilter {
+                        $Path -eq 'CertReq-Test.inf' -and `
+                        $Value -eq $certInfSubjectAltName
+                    }
+
+                Mock -CommandName Get-ChildItem
+
+                It 'Should not throw' {
+                    { Set-TargetResource @paramsSubjectAltNameNoCred -Verbose } | Should -Not -Throw
+                }
+
+                It 'Should call expected mocks' {
+                    Assert-MockCalled -CommandName Join-Path -Exactly -Times 1 `
+                        -ParameterFilter $pathTemp_parameterFilter
+
+                    Assert-MockCalled -CommandName Test-Path -Exactly -Times 1 `
+                        -ParameterFilter $pathCertReqTestReq_parameterFilter
+
+                    Assert-MockCalled -CommandName Test-Path -Exactly -Times 1 `
+                        -ParameterFilter $pathCertReqTestCer_parameterFilter
+
+                    Assert-MockCalled -CommandName Set-Content -Exactly -Times 1 `
+                        -ParameterFilter {
+                            $Path -eq 'CertReq-Test.inf' -and `
+                            $Value -eq $certInfSubjectAltName
+                        }
+
+                    Assert-MockCalled -CommandName CertReq.exe -Exactly -Times 3
+
+                    Assert-MockCalled -CommandName Get-ChildItem -Exactly -Times 0 `
+                        -ParameterFilter $pathCertLocalMachineMy_parameterFilter
+                }
+            }
+
+            Context 'When standalone CA, URL for CEP and CES passed, credentials passed, inf not containing template' {
+                Mock -CommandName Set-Content -ParameterFilter {
+                    $Path -eq 'CertReq-Test.inf'
+                }
+
+                Mock -CommandName Get-ChildItem
+
+                It 'Should not throw' {
+                    { Set-TargetResource @paramsStandaloneWebEnrollment -Verbose } | Should -Not -Throw
+                }
+
+                It 'Should call expected mocks' {
+                    Assert-MockCalled -CommandName Join-Path -Exactly -Times 1 `
+                        -ParameterFilter $pathTemp_parameterFilter
+
+                    Assert-MockCalled -CommandName Test-Path -Exactly -Times 1 `
+                        -ParameterFilter $pathCertReqTestReq_parameterFilter
+
+                    Assert-MockCalled -CommandName Test-Path -Exactly -Times 1 `
+                        -ParameterFilter $pathCertReqTestCer_parameterFilter
+
+                    Assert-MockCalled -CommandName Set-Content -Exactly -Times 1 `
+                        -ParameterFilter {
+                            $Path -eq 'CertReq-Test.inf' -and `
+                            $Value -eq $certInfNoTemplate
+                        }
+
+                    Assert-MockCalled -CommandName CertReq.exe -Exactly -Times 3
+
+                    Assert-MockCalled -CommandName Get-ChildItem -Exactly -Times 0 `
+                        -ParameterFilter $pathCertLocalMachineMy_parameterFilter
+                }
+            }
+
+            Context 'When enterprise CA, URL for CEP and CES passed, credentials passed' {
+                Mock -CommandName Set-Content -ParameterFilter {
+                    $Path -eq 'CertReq-Test.inf'
+                }
+
+                Mock -CommandName Get-ChildItem
+
+                It 'Should not throw' {
+                    { Set-TargetResource @paramsEnterpriseWebEnrollment -Verbose } | Should -Not -Throw
+                }
+
+                It 'Should call expected mocks' {
+                    Assert-MockCalled -CommandName Join-Path -Exactly -Times 1 `
+                        -ParameterFilter $pathTemp_parameterFilter
+
+                    Assert-MockCalled -CommandName Test-Path -Exactly -Times 1 `
+                        -ParameterFilter $pathCertReqTestReq_parameterFilter
+
+                    Assert-MockCalled -CommandName Test-Path -Exactly -Times 1 `
+                        -ParameterFilter $pathCertReqTestCer_parameterFilter
+
                     Assert-MockCalled -CommandName Set-Content -Exactly -Times 1 `
                         -ParameterFilter {
                             $Path -eq 'CertReq-Test.inf' -and `
                             $Value -eq $certInf
                         }
 
-                    Assert-MockCalled -CommandName CertReq.exe -Exactly 2
-
-                    Assert-MockCalled -CommandName Start-Win32Process -ModuleName MSFT_CertReq -Exactly -Times 1
->>>>>>> b761a669
-
-                    Assert-MockCalled -CommandName Wait-Win32ProcessStop -ModuleName MSFT_CertReq -Exactly -Times 1
-
-                    Assert-MockCalled -CommandName Test-Path  -Exactly -Times 1 `
-                        -ParameterFilter { $Path -eq 'CertReq-Test.out' }
-
-                    Assert-MockCalled -CommandName Get-Content -Exactly -Times 1 `
-                        -ParameterFilter { $Path -eq 'CertReq-Test.out' }
-
-                    Assert-MockCalled -CommandName Remove-Item -Exactly -Times 1 `
-                        -ParameterFilter { $Path -eq 'CertReq-Test.out' }
-                }
-            }
-
-            Context 'When autorenew is false, credeintals passed, no .out file' {
-                Mock -CommandName Test-Path -MockWith { $false } `
-                    -ParameterFilter { $Path -eq 'CertReq-Test.out' }
-
-                Mock -CommandName Get-ChildItem -Mockwith { } `
-                    -ParameterFilter { $Path -eq 'Cert:\LocalMachine\My' }
+                    Assert-MockCalled -CommandName CertReq.exe -Exactly -Times 3
+
+                    Assert-MockCalled -CommandName Get-ChildItem -Exactly -Times 0 `
+                        -ParameterFilter $pathCertLocalMachineMy_parameterFilter
+                    }
+            }
+
+            Context 'When auto-discovered CA, autorenew is false, credentials passed' {
+                Mock -CommandName Set-Content -ParameterFilter {
+                    $Path -eq 'CertReq-Test.inf'
+                }
+
+                Mock -CommandName Get-ChildItem
 
                 Mock -CommandName Get-Content -Mockwith { 'Output' } `
-                    -ParameterFilter { $Path -eq 'CertReq-Test.out' }
+                    -ParameterFilter $pathCertReqTestOut_parameterFilter
 
                 Mock -CommandName Remove-Item `
-                    -ParameterFilter { $Path -eq 'CertReq-Test.out' }
+                    -ParameterFilter $pathCertReqTestOut_parameterFilter
 
                 Mock -CommandName Import-Module
 
-                Mock -CommandName New-InvalidOperationException
-
-                Mock -CommandName Start-Win32Process -ModuleName MSFT_CertReq
-
-                Mock -CommandName Wait-Win32ProcessStop -ModuleName MSFT_CertReq
+                Mock -CommandName Start-Win32Process
+
+                Mock -CommandName Wait-Win32ProcessStop
+
+                Mock -CommandName Find-CertificateAuthority -MockWith {
+                    return New-Object -TypeName psobject -Property @{
+                        CARootName = "ContosoCA"
+                        CAServerFQDN = "ContosoVm.contoso.com"
+                    }
+                }
 
                 It 'Should not throw' {
-                    { Set-TargetResource @paramsStandard -Verbose } | Should -Not -Throw
+                    { Set-TargetResource @paramsAutoDiscovery -Verbose } | Should -Not -Throw
                 }
 
                 It 'Should call expected mocks' {
-                    Assert-MockCalled -CommandName Join-Path -Exactly -Times 1
-
-                    Assert-MockCalled -CommandName Test-Path -Exactly -Times 1 `
-                        -ParameterFilter { $Path -eq 'CertReq-Test.req' }
-
-                    Assert-MockCalled -CommandName Test-Path  -Exactly -Times 1 `
-                        -ParameterFilter { $Path -eq 'CertReq-Test.cer' }
-
-                    Assert-MockCalled -CommandName CertReq.exe -Exactly 2
-
-                    Assert-MockCalled -CommandName Start-Win32Process -ModuleName MSFT_CertReq -Exactly -Times 1
-
-                    Assert-MockCalled -CommandName Wait-Win32ProcessStop -ModuleName MSFT_CertReq -Exactly -Times 1
-
-                    Assert-MockCalled -CommandName Test-Path  -Exactly -Times 1 `
-                        -ParameterFilter { $Path -eq 'CertReq-Test.out' }
-
-                    Assert-MockCalled -CommandName Get-Content -Exactly 0 `
-                        -ParameterFilter { $Path -eq 'CertReq-Test.out' }
-
-                    Assert-MockCalled -CommandName Remove-Item -Exactly 0 `
-                        -ParameterFilter { $Path -eq 'CertReq-Test.out' }
-
-                    Assert-MockCalled -CommandName New-InvalidOperationException -Exactly 1
-                }
-            }
-
-            Mock -CommandName Set-Content `
-                -ParameterFilter {
-                    $Path -eq 'CertReq-Test.inf' -and `
-                    $Value -eq $certInfSubjectAltName
-                }
-
-            Context 'When autorenew is false, subject alt name passed, credentials not passed' {
-                Mock -CommandName Set-Content `
-                    -ParameterFilter {
-                        $Path -eq 'CertReq-Test.inf' -and `
-                        $Value -eq $certInfSubjectAltName
-                    }
-
-                Mock -CommandName Get-ChildItem
-
-                It 'Should not throw' {
-                    { Set-TargetResource @paramsSubjectAltNameNoCred -Verbose } | Should -Not -Throw
-                }
-
-                It 'Should call expected mocks' {
-<<<<<<< HEAD
                     Assert-MockCalled -CommandName Join-Path -Exactly -Times 1 `
                         -ParameterFilter $pathTemp_parameterFilter
 
@@ -1282,103 +1293,9 @@
 
                     Assert-MockCalled -CommandName Test-Path -Exactly -Times 1 `
                         -ParameterFilter $pathCertReqTestCer_parameterFilter
-=======
-                    Assert-MockCalled -CommandName Join-Path -Exactly -Times 1
-
-                    Assert-MockCalled -CommandName Test-Path -Exactly -Times 1 `
-                        -ParameterFilter { $Path -eq 'CertReq-Test.req' }
-
-                    Assert-MockCalled -CommandName Test-Path  -Exactly -Times 1 `
-                        -ParameterFilter { $Path -eq 'CertReq-Test.cer' }
->>>>>>> b761a669
-
-                    Assert-MockCalled -CommandName Set-Content -Exactly -Times 1 `
-                        -ParameterFilter {
-                            $Path -eq 'CertReq-Test.inf' -and `
-                            $Value -eq $certInfSubjectAltName
-                        }
-
-                    Assert-MockCalled -CommandName CertReq.exe -Exactly -Times 3
-
-                    Assert-MockCalled -CommandName Get-ChildItem -Exactly -Times 0 `
-                        -ParameterFilter $pathCertLocalMachineMy_parameterFilter
-                }
-            }
-
-            Context 'When standalone CA, URL for CEP and CES passed, credentials passed, inf not containing template' {
-                Mock -CommandName Set-Content -ParameterFilter {
-                    $Path -eq 'CertReq-Test.inf'
-                }
-
-                Mock -CommandName Get-ChildItem
-
-                It 'Should not throw' {
-                    { Set-TargetResource @paramsStandaloneWebEnrollment -Verbose } | Should -Not -Throw
-                }
-
-                It 'Should call expected mocks' {
-<<<<<<< HEAD
-                    Assert-MockCalled -CommandName Join-Path -Exactly -Times 1 `
-                        -ParameterFilter $pathTemp_parameterFilter
-
-                    Assert-MockCalled -CommandName Test-Path -Exactly -Times 1 `
-                        -ParameterFilter $pathCertReqTestReq_parameterFilter
-
-                    Assert-MockCalled -CommandName Test-Path -Exactly -Times 1 `
-                        -ParameterFilter $pathCertReqTestCer_parameterFilter
-=======
-                    Assert-MockCalled -CommandName Join-Path -Exactly -Times 1
-
-                    Assert-MockCalled -CommandName Test-Path -Exactly -Times 1 `
-                        -ParameterFilter { $Path -eq 'CertReq-Test.req' }
-
-                    Assert-MockCalled -CommandName Test-Path  -Exactly -Times 1 `
-                        -ParameterFilter { $Path -eq 'CertReq-Test.cer' }
->>>>>>> b761a669
-
-                    Assert-MockCalled -CommandName Set-Content -Exactly -Times 1 `
-                        -ParameterFilter {
-                            $Path -eq 'CertReq-Test.inf' -and `
-                            $Value -eq $certInfNoTemplate
-                        }
-
-                    Assert-MockCalled -CommandName CertReq.exe -Exactly -Times 3
-
-                    Assert-MockCalled -CommandName Get-ChildItem -Exactly -Times 0 `
-                        -ParameterFilter $pathCertLocalMachineMy_parameterFilter
-                }
-            }
-
-            Context 'When enterprise CA, URL for CEP and CES passed, credentials passed' {
-                Mock -CommandName Set-Content -ParameterFilter {
-                    $Path -eq 'CertReq-Test.inf'
-                }
-
-                Mock -CommandName Get-ChildItem
-
-                It 'Should not throw' {
-                    { Set-TargetResource @paramsEnterpriseWebEnrollment -Verbose } | Should -Not -Throw
-                }
-
-                It 'Should call expected mocks' {
-<<<<<<< HEAD
-                    Assert-MockCalled -CommandName Join-Path -Exactly -Times 1 `
-                        -ParameterFilter $pathTemp_parameterFilter
-
-                    Assert-MockCalled -CommandName Test-Path -Exactly -Times 1 `
-                        -ParameterFilter $pathCertReqTestReq_parameterFilter
-
-                    Assert-MockCalled -CommandName Test-Path -Exactly -Times 1 `
-                        -ParameterFilter $pathCertReqTestCer_parameterFilter
-=======
-                    Assert-MockCalled -CommandName Join-Path -Exactly -Times 1
-
-                    Assert-MockCalled -CommandName Test-Path -Exactly -Times 1 `
-                        -ParameterFilter { $Path -eq 'CertReq-Test.req' }
-
-                    Assert-MockCalled -CommandName Test-Path  -Exactly -Times 1 `
-                        -ParameterFilter { $Path -eq 'CertReq-Test.cer' }
->>>>>>> b761a669
+
+                    Assert-MockCalled -CommandName Test-Path -Exactly -Times 1 `
+                        -ParameterFilter $pathCertReqTestOut_parameterFilter
 
                     Assert-MockCalled -CommandName Set-Content -Exactly -Times 1 `
                         -ParameterFilter {
@@ -1386,79 +1303,12 @@
                             $Value -eq $certInf
                         }
 
-                    Assert-MockCalled -CommandName CertReq.exe -Exactly -Times 3
-
-                    Assert-MockCalled -CommandName Get-ChildItem -Exactly -Times 0 `
-                        -ParameterFilter $pathCertLocalMachineMy_parameterFilter
-                    }
-            }
-
-            Context 'When auto-discovered CA, autorenew is false, credentials passed' {
-                Mock -CommandName Set-Content -ParameterFilter {
-                    $Path -eq 'CertReq-Test.inf'
-                }
-
-                Mock -CommandName Get-ChildItem
-
-                Mock -CommandName Get-Content -Mockwith { 'Output' } `
-                    -ParameterFilter $pathCertReqTestOut_parameterFilter
-
-                Mock -CommandName Remove-Item `
-                    -ParameterFilter $pathCertReqTestOut_parameterFilter
-
-                Mock -CommandName Import-Module
-
-                Mock -CommandName Start-Win32Process
-
-                Mock -CommandName Wait-Win32ProcessStop
-
-                Mock -CommandName Find-CertificateAuthority -MockWith {
-                    return New-Object -TypeName psobject -Property @{
-                        CARootName = "ContosoCA"
-                        CAServerFQDN = "ContosoVm.contoso.com"
-                    }
-                }
-
-                It 'Should not throw' {
-                    { Set-TargetResource @paramsAutoDiscovery -Verbose } | Should -Not -Throw
-                }
-
-                It 'Should call expected mocks' {
-<<<<<<< HEAD
-                    Assert-MockCalled -CommandName Join-Path -Exactly -Times 1 `
-                        -ParameterFilter $pathTemp_parameterFilter
-
-                    Assert-MockCalled -CommandName Test-Path -Exactly -Times 1 `
-                        -ParameterFilter $pathCertReqTestReq_parameterFilter
-
-                    Assert-MockCalled -CommandName Test-Path -Exactly -Times 1 `
-                        -ParameterFilter $pathCertReqTestCer_parameterFilter
-
-                    Assert-MockCalled -CommandName Test-Path -Exactly -Times 1 `
-                        -ParameterFilter $pathCertReqTestOut_parameterFilter
-=======
-                    Assert-MockCalled -CommandName Join-Path -Exactly -Times 1
-
-                    Assert-MockCalled -CommandName Test-Path -Exactly -Times 1 `
-                        -ParameterFilter { $Path -eq 'CertReq-Test.req' }
-
-                    Assert-MockCalled -CommandName Test-Path  -Exactly -Times 1 `
-                        -ParameterFilter { $Path -eq 'CertReq-Test.cer' }
->>>>>>> b761a669
-
-                    Assert-MockCalled -CommandName Set-Content -Exactly -Times 1 `
-                        -ParameterFilter {
-                            $Path -eq 'CertReq-Test.inf' -and `
-                            $Value -eq $certInf
-                        }
-
                     Assert-MockCalled -CommandName CertReq.exe -Exactly -Times 2
 
                     Assert-MockCalled -CommandName Start-Win32Process -ModuleName MSFT_CertReq -Exactly -Times 1
 
                     Assert-MockCalled -CommandName Wait-Win32ProcessStop -ModuleName MSFT_CertReq -Exactly -Times 1
 
-<<<<<<< HEAD
                     Assert-MockCalled -CommandName Test-Path -Exactly -Times 1 `
                         -ParameterFilter $pathCertReqTestOut_parameterFilter
 
@@ -1467,16 +1317,6 @@
 
                     Assert-MockCalled -CommandName Remove-Item -Exactly -Times 1 `
                         -ParameterFilter $pathCertReqTestOut_parameterFilter
-=======
-                    Assert-MockCalled -CommandName Test-Path  -Exactly -Times 1 `
-                        -ParameterFilter { $Path -eq 'CertReq-Test.out' }
-
-                    Assert-MockCalled -CommandName Get-Content -Exactly -Times 1 `
-                        -ParameterFilter { $Path -eq 'CertReq-Test.out' }
-
-                    Assert-MockCalled -CommandName Remove-Item -Exactly -Times 1 `
-                        -ParameterFilter { $Path -eq 'CertReq-Test.out' }
->>>>>>> b761a669
 
                     Assert-MockCalled -CommandName Find-CertificateAuthority -Exactly -Times 1
                 }
