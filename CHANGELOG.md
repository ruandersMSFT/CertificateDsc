--- conflicted
+++ resolved
@@ -8,14 +8,11 @@
   to correctly generate parameter documentation in Wiki - see [Issue #103](https://github.com/PowerShell/xCertificate/issues/103).
 - Changed description in Credential parameter of xCertReq resource
   to clarify that a PSCredential object should be used.
-<<<<<<< HEAD
-- Added detection for FIPS mode in Test-Thumbprint - see [Issue #107](https://github.com/PowerShell/xCertificate/issues/107).
-=======
 - Updated tests to meet Pester V4 guidelines - fixes [Issue #105](https://github.com/PowerShell/xCertificate/issues/105).
 - Add support for Windows Server 2008 R2 which does not contain PKI
   module so is missing `Import-PfxCertificate` and `Import-Certificate`
   cmdlets - fixes [Issue #46](https://github.com/PowerShell/xCertificate/issues/46).
->>>>>>> 7e8db7de
+- Added detection for FIPS mode in Test-Thumbprint - see [Issue #107](https://github.com/PowerShell/xCertificate/issues/107).
 
 ## 3.0.0.0
 
