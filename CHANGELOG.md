# Versions

## Unreleased

- Added a CODE_OF_CONDUCT.md with the same content as in the README.md - fixes
  [Issue #139](https://github.com/PowerShell/CertificateDsc/issues/139).
- Refactored module folder structure to move resource to root folder of
  repository and remove test harness - fixes [Issue #142](https://github.com/PowerShell/CertificateDsc/issues/142).
- Updated Examples to support deployment to PowerShell Gallery scripts.
<<<<<<< HEAD
- Changed Test-CertificateAuthority to return the template name if it finds the display name of the template in the certificate -fixes [Issue #149](https://github.com/PowerShell/CertificateDsc/issues/149).
=======
- Correct configuration names in Examples - fixes [Issue #150](https://github.com/PowerShell/CertificateDsc/issues/150).
- Correct filename case of `CertificateDsc.Common.psm1` - fixes [Issue #149](https://github.com/PowerShell/CertificateDsc/issues/149).
>>>>>>> 9ee55236

## 4.1.0.0

- PfxImport:
  - Changed so that PFX will be reimported if private key is not
    installed - fixes [Issue #129](https://github.com/PowerShell/CertificateDsc/issues/129).
  - Corrected to meet style guidelines.
  - Corrected path parameter description - fixes [Issue #125](https://github.com/PowerShell/CertificateDsc/issues/125).
  - Refactored to remove code duplication by creating Get-CertificateStorePath.
  - Improved unit tests to meet standards and provide better coverage.
  - Improved integration tests to meet standards and provide better coverage.
  - Changed Path parameter to be optional to fix error when ensuring certificate
    is absent and certificate file does not exist on disk - fixes [Issue #136](https://github.com/PowerShell/CertificateDsc/issues/136).
  - Removed ShouldProcess because it is not required by DSC Resources.
  - Minor style corrections.
  - Changed unit tests to be non-destructive.
  - Improved naming and description of example files.
  - Added localization string ID suffix for all strings.
- CertificateDsc.Common:
  - Corrected to meet style guidelines.
  - Added function Get-CertificateStorePath for generating Certificate Store path.
  - Remove false verbose message from `Test-Thumbprint` - fixes [Issue #127](https://github.com/PowerShell/CertificateDsc/issues/127).
- CertReq:
  - Added detection for FIPS mode in Test-Thumbprint - fixes [Issue #107](https://github.com/PowerShell/CertificateDsc/issues/107).

## 4.0.0.0

- BREAKING CHANGE
  - Renamed xCertificate to CertificateDsc - fixes [Issue #114](https://github.com/PowerShell/xCertificate/issues/114).
  - Changed all MSFT_xResourceName to MSFT_ResourceName.
  - Updated DSCResources, Examples, Modules and Tests for new naming.
  - Updated Year to 2018 in License and Manifest.
  - Updated README.md from xCertificate to CertifcateDsc
  - Removed unnecessary code from:
    - CertificateDsc\Modules\CertificateDsc\DSCResources\MSFT_CertReq\MSFT_CertReq.psm1
      - Deleted $rspPath = [System.IO.Path]::ChangeExtension($workingPath, '.rsp')

## 3.2.0.0

- Get-CertificateTemplateName: Fix missing template name

## 3.1.0.0

- xCertReq:
  - Fixed behaviour to allow certificate templates with spaces in the name
- Added `Documentation and Examples` section to Readme.md file - see
  [issue #98](https://github.com/PowerShell/xCertificate/issues/98).
- Changed description in Credential parameter of xPfxImport resource
  to correctly generate parameter documentation in Wiki - see [Issue #103](https://github.com/PowerShell/xCertificate/issues/103).
- Changed description in Credential parameter of xCertReq resource
  to clarify that a PSCredential object should be used.
- Updated tests to meet Pester V4 guidelines - fixes [Issue #105](https://github.com/PowerShell/xCertificate/issues/105).
- Add support for Windows Server 2008 R2 which does not contain PKI
  module so is missing `Import-PfxCertificate` and `Import-Certificate`
  cmdlets - fixes [Issue #46](https://github.com/PowerShell/xCertificate/issues/46).

## 3.0.0.0

- Add CodeCov.io code coverage reporting.
- Opted into 'Common Tests - Validate Example Files'.
- Fixed bugs in examples.
- Updated License and Manifest Copyright info to be 2017 Microsoft Corporation.
- xCertReq:
  - BREAKING CHANGE: Changed default Keylength to 2048 bits to meet
    [Microsoft Security Advisory](https://support.microsoft.com/en-us/help/2661254/microsoft-security-advisory-update-for-minimum-certificate-key-length).
  - Fixed spelling mistakes in MOF files.
- Added .github support files:
  - CONTRIBUTING.md
  - ISSUE_TEMPLATE.md
  - PULL_REQUEST_TEMPLATE.md
- Opted into Common Tests 'Validate Module Files' and 'Validate Script Files'.
- Converted files with UTF8 with BOM over to UTF8 - fixes [Issue 87](https://github.com/PowerShell/xCertificate/issues/87).
- Converted to use auto-documentation/wiki format - fixes [Issue 84](https://github.com/PowerShell/xCertificate/issues/84).

## 2.8.0.0

- xCertReq:
  - Added FriendlyName parameter to xCertReq.
  - Changed exceptions to be raised using New-InvalidOperationException from PSDscResources.
  - Changed integration tests to use Config Data instead of value in config to support
    additional tests.
  - Converted unit tests to use Get-InvalidOperationRecord in CommonTestHelper.
  - Improved unit test style to match standard layout.
  - Minor corrections to style to be HQRM compliant.
  - Improved Verbose logging by writing all lines of CertReq.exe output.
  - Fixed CA auto-detection to work when CA name contains a space.
- Corrected all makrdown rule violations in README.MD.
- Added markdownlint.json file to enable line length rule checking in VSCode
  with [MarkdownLint extension](https://marketplace.visualstudio.com/items?itemName=DavidAnson.vscode-markdownlint)
  installed.
- Added the VS Code PowerShell extension formatting settings that cause PowerShell
  files to be formatted as per the DSC Resource kit style guidelines.
- Fixed verbose preference not being passed to CertificateDsc.Common functions -
  fixes [Issue 70](https://github.com/PowerShell/xCertificate/issues/70).
- Converted all calls to `New-InvalidArgumentError` function to `New-InvalidArgumentException`
  found in `CertificateDsc.ResourceHelper` - fixes [Issue 68](https://github.com/PowerShell/xCertificate/issues/68)
- Replaced all calls to `Write-Error` with calls to `New-InvalidArgumentException`
  and `New-InvalidOperationException`
- xWaitForCertificateServices:
  - Added new resource.
- Cleaned up example format to meet style guidelines and changed examples to
  issue 2048 bit certificates.
- Fixed spelling error in xCertificateExport Issuer parameter description.
- Prevent unit tests from DSCResource.Tests from running during test
  execution - fixes [Issue 100](https://github.com/PowerShell/xCertificate/issues/100).

## 2.7.0.0

- Added integration test to test for conflicts with other common resource kit modules.
- Prevented ResourceHelper and Common module cmdlets from being exported to resolve
  conflicts with other resource modules.

## 2.6.0.0

- Added mandatory properties for xPfxImport resource example.
- xCertReq:
  - Fixed issue where xCertReq does not identify when DNS Names in SANs are incorrect.
  - Added Certificate Authority auto-discovery to resource xCertReq.
  - Added SAN and certificate template name to xCertReq's Get-TargetResource
  - Added new parameter UseMachineContext to be able to use CA templates that try
    to fill the subject alternative name
- CertificateDSc.Common:
  - Added function Get-CertificateTemplateName to retrieve template name
  - Added function Get-CertificateSan to retrieve subject alternative name
  - Added function Find-CertificateAuthority to enable auto-discovery

## 2.5.0.0

- Fixed issue where xCertReq does not process requested certificate when credentials
  parameter set and PSDscRunAsCredential not passed. See [issue](https://github.com/PowerShell/xCertificate/issues/49)

## 2.4.0.0

- Converted AppVeyor build process to use AppVeyor.psm1.
- Correct Param block to meet guidelines.
- Moved shared modules into modules folder.
- xCertificateExport:
  - Added new resource.
- Cleanup xCertificate.psd1 to remove unnecessary properties.
- Converted AppVeyor.yml to use DSCResource.tests shared code.
- Opted-In to markdown rule validation.
- Examples modified to meet standards for auto documentation generation.

## 2.3.0.0

- xCertReq:
  - Added additional parameters KeyLength, Exportable, ProviderName, OID, KeyUsage,
    CertificateTemplate, SubjectAltName
- Fixed most markdown errors in Readme.md.
- Corrected Parameter decoration format to be consistent with guidelines.

## 2.2.0.0

- Converted appveyor.yml to install Pester from PSGallery instead of from
  Chocolatey.
- Moved unit tests to correct folder structure.
- Changed unit tests to use standard test templates.
- Updated all resources to meet HQRM standards and style guidelines.
- Added .gitignore file
- Added .gitattributes file to force line endings to CRLF to allow unit tests to
  work.
- xCertificateCommon:
  - Moved common code into new module CertificateCommon.psm1
  - Added standard exception code.
  - Renamed common functions Validate-* to use acceptable verb Test-*.
  - Added help to all functions.
- xCertificateImport:
  - Fixed bug with Test-TargetResource incorrectly detecting change required.
  - Reworked unit tests for improved code coverage to meet HQRM standards.
  - Created Integration tests for both importing and removing an imported certificate.
  - Added descriptions to MOF file.
  - Removed default parameter values for parameters that are required or keys.
  - Added verbose messages.
  - Split message and error strings into localization string files.
  - Added help to all functions.
- xPfxImport:
  - Fixed bug with Test-TargetResource incorrectly detecting change required.
  - Reworked unit tests for improved code coverage to meet HQRM standards.
  - Created Integration tests for both importing and removing an imported certificate.
  - Added descriptions to MOF file.
  - Removed default parameter values for parameters that are required or keys.
  - Added verbose messages.
  - Split message and error strings into localization string files.
  - Added help to all functions.
- xCertReq:
  - Cleaned up descriptions in MOF file.
  - Fixed bugs generating certificate when credentials are specified.
  - Allowed output of certificate request when credentials are specified.
  - Split message and error strings into localization string files.
  - Created unit tests and integration tests.
  - Improved logging output to enable easier debugging.
  - Added help to all functions.
- xPDT:
  - Renamed to match standard module name format (MSFT_x).
  - Modified to meet 100 characters or less line length where possible.
  - Split message and error strings into localization string files.
  - Removed unused functions.
  - Renamed functions to standard verb-noun form.
  - Added help to all functions.
  - Fixed bug in Wait-Win32ProcessEnd that prevented waiting for process to end.
  - Added Wait-Win32ProcessStop to wait for a process to stop.
  - Removed unused and broken scheduled task code.

## 2.1.0.0

- Fixed xCertReq to support CA Root Name with spaces

## 2.0.0.0

- Breaking Change - Updated xPfxImport Store parameter is now a key value making
  it mandatory
- Updated xPfxImport with new Ensure support
- Updated xPfxImport with support for the CurrentUser value
- Updated xPfxImport with validationset for the Store parameter
- Added new resource: xCertificateImport

## 1.1.0.0

- Added new resource: xPfxImport

## 1.0.1.0

- Minor documentation updates

## 1.0.0.0

- Initial public release of xCertificate module with following resources
  - xCertReq<|MERGE_RESOLUTION|>--- conflicted
+++ resolved
@@ -7,12 +7,9 @@
 - Refactored module folder structure to move resource to root folder of
   repository and remove test harness - fixes [Issue #142](https://github.com/PowerShell/CertificateDsc/issues/142).
 - Updated Examples to support deployment to PowerShell Gallery scripts.
-<<<<<<< HEAD
-- Changed Test-CertificateAuthority to return the template name if it finds the display name of the template in the certificate -fixes [Issue #149](https://github.com/PowerShell/CertificateDsc/issues/149).
-=======
+- Changed Test-CertificateAuthority to return the template name if it finds the display name of the template in the certificate -fixes [Issue #147](https://github.com/PowerShell/CertificateDsc/issues/147).
 - Correct configuration names in Examples - fixes [Issue #150](https://github.com/PowerShell/CertificateDsc/issues/150).
 - Correct filename case of `CertificateDsc.Common.psm1` - fixes [Issue #149](https://github.com/PowerShell/CertificateDsc/issues/149).
->>>>>>> 9ee55236
 
 ## 4.1.0.0
 
