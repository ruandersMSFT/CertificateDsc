# Versions

## Unreleased

<<<<<<< HEAD
- Updated certificate import to only use Import-CertificateEx - fixes [Issue #161](https://github.com/PowerShell/CertificateDsc/issues/161)
=======
- Update LICENSE file to match the Microsoft Open Source Team standard -fixes
  [Issue 164](https://github.com/PowerShell/CertificateDsc/issues/164).
- Opted into Common Tests - fixes [Issue 168](https://github.com/PowerShell/CertificateDsc/issues/168):
  - Required Script Analyzer Rules
  - Flagged Script Analyzer Rules
  - New Error-Level Script Analyzer Rules
  - Custom Script Analyzer Rules
  - Validate Example Files To Be Published
  - Validate Markdown Links
  - Relative Path Length
- CertificateExport:
  - Fixed bug causing PFX export with matchsource enabled to fail - fixes
    [Issue 117](https://github.com/PowerShell/CertificateDsc/issues/117)
>>>>>>> 78cb0f86

## 4.2.0.0

- Added a CODE_OF_CONDUCT.md with the same content as in the README.md - fixes
  [Issue #139](https://github.com/PowerShell/CertificateDsc/issues/139).
- Refactored module folder structure to move resource to root folder of
  repository and remove test harness - fixes [Issue #142](https://github.com/PowerShell/CertificateDsc/issues/142).
- Updated Examples to support deployment to PowerShell Gallery scripts.
- Correct configuration names in Examples - fixes [Issue #150](https://github.com/PowerShell/CertificateDsc/issues/150).
- Correct filename case of `CertificateDsc.Common.psm1` - fixes [Issue #149](https://github.com/PowerShell/CertificateDsc/issues/149).
- Remove exclusion of all tags in appveyor.yml, so all common tests can be run
  if opt-in.
- PfxImport:
  - Added requirements to README.MD to specify cryptographic algorithm
    support - fixes [Issue #153](https://github.com/PowerShell/CertificateDsc/issues/153).
  - Changed Path parameter to be optional to fix error when ensuring certificate
    is absent and certificate file does not exist on disk - fixes [Issue #136](https://github.com/PowerShell/CertificateDsc/issues/136).
  - Removed ShouldProcess because it is not required by DSC Resources.
  - Minor style corrections.
  - Changed unit tests to be non-destructive.
  - Improved naming and description of example files.
  - Added localization string ID suffix for all strings.
- Added .VSCode settings for applying DSC PSSA rules - fixes [Issue #157](https://github.com/PowerShell/CertificateDsc/issues/157).

## 4.1.0.0

- PfxImport:
  - Changed so that PFX will be reimported if private key is not
    installed - fixes [Issue #129](https://github.com/PowerShell/CertificateDsc/issues/129).
  - Corrected to meet style guidelines.
  - Corrected path parameter description - fixes [Issue #125](https://github.com/PowerShell/CertificateDsc/issues/125).
  - Refactored to remove code duplication by creating Get-CertificateStorePath.
  - Improved unit tests to meet standards and provide better coverage.
  - Improved integration tests to meet standards and provide better coverage.
- CertificateDsc.Common:
  - Corrected to meet style guidelines.
  - Added function Get-CertificateStorePath for generating Certificate Store path.
  - Remove false verbose message from `Test-Thumbprint` - fixes [Issue #127](https://github.com/PowerShell/CertificateDsc/issues/127).
- CertReq:
  - Added detection for FIPS mode in Test-Thumbprint - fixes [Issue #107](https://github.com/PowerShell/CertificateDsc/issues/107).

## 4.0.0.0

- BREAKING CHANGE
  - Renamed xCertificate to CertificateDsc - fixes [Issue #114](https://github.com/PowerShell/xCertificate/issues/114).
  - Changed all MSFT_xResourceName to MSFT_ResourceName.
  - Updated DSCResources, Examples, Modules and Tests for new naming.
  - Updated Year to 2018 in License and Manifest.
  - Updated README.md from xCertificate to CertifcateDsc
  - Removed unnecessary code from:
    - CertificateDsc\Modules\CertificateDsc\DSCResources\MSFT_CertReq\MSFT_CertReq.psm1
      - Deleted $rspPath = [System.IO.Path]::ChangeExtension($workingPath, '.rsp')

## 3.2.0.0

- Get-CertificateTemplateName: Fix missing template name

## 3.1.0.0

- xCertReq:
  - Fixed behaviour to allow certificate templates with spaces in the name
- Added `Documentation and Examples` section to Readme.md file - see
  [issue #98](https://github.com/PowerShell/xCertificate/issues/98).
- Changed description in Credential parameter of xPfxImport resource
  to correctly generate parameter documentation in Wiki - see [Issue #103](https://github.com/PowerShell/xCertificate/issues/103).
- Changed description in Credential parameter of xCertReq resource
  to clarify that a PSCredential object should be used.
- Updated tests to meet Pester V4 guidelines - fixes [Issue #105](https://github.com/PowerShell/xCertificate/issues/105).
- Add support for Windows Server 2008 R2 which does not contain PKI
  module so is missing `Import-PfxCertificate` and `Import-Certificate`
  cmdlets - fixes [Issue #46](https://github.com/PowerShell/xCertificate/issues/46).

## 3.0.0.0

- Add CodeCov.io code coverage reporting.
- Opted into 'Common Tests - Validate Example Files'.
- Fixed bugs in examples.
- Updated License and Manifest Copyright info to be 2017 Microsoft Corporation.
- xCertReq:
  - BREAKING CHANGE: Changed default Keylength to 2048 bits to meet
    [Microsoft Security Advisory](https://support.microsoft.com/en-us/help/2661254/microsoft-security-advisory-update-for-minimum-certificate-key-length).
  - Fixed spelling mistakes in MOF files.
- Added .github support files:
  - CONTRIBUTING.md
  - ISSUE_TEMPLATE.md
  - PULL_REQUEST_TEMPLATE.md
- Opted into Common Tests 'Validate Module Files' and 'Validate Script Files'.
- Converted files with UTF8 with BOM over to UTF8 - fixes [Issue 87](https://github.com/PowerShell/xCertificate/issues/87).
- Converted to use auto-documentation/wiki format - fixes [Issue 84](https://github.com/PowerShell/xCertificate/issues/84).

## 2.8.0.0

- xCertReq:
  - Added FriendlyName parameter to xCertReq.
  - Changed exceptions to be raised using New-InvalidOperationException from PSDscResources.
  - Changed integration tests to use Config Data instead of value in config to support
    additional tests.
  - Converted unit tests to use Get-InvalidOperationRecord in CommonTestHelper.
  - Improved unit test style to match standard layout.
  - Minor corrections to style to be HQRM compliant.
  - Improved Verbose logging by writing all lines of CertReq.exe output.
  - Fixed CA auto-detection to work when CA name contains a space.
- Corrected all makrdown rule violations in README.MD.
- Added markdownlint.json file to enable line length rule checking in VSCode
  with [MarkdownLint extension](https://marketplace.visualstudio.com/items?itemName=DavidAnson.vscode-markdownlint)
  installed.
- Added the VS Code PowerShell extension formatting settings that cause PowerShell
  files to be formatted as per the DSC Resource kit style guidelines.
- Fixed verbose preference not being passed to CertificateDsc.Common functions -
  fixes [Issue 70](https://github.com/PowerShell/xCertificate/issues/70).
- Converted all calls to `New-InvalidArgumentError` function to `New-InvalidArgumentException`
  found in `CertificateDsc.ResourceHelper` - fixes [Issue 68](https://github.com/PowerShell/xCertificate/issues/68)
- Replaced all calls to `Write-Error` with calls to `New-InvalidArgumentException`
  and `New-InvalidOperationException`
- xWaitForCertificateServices:
  - Added new resource.
- Cleaned up example format to meet style guidelines and changed examples to
  issue 2048 bit certificates.
- Fixed spelling error in xCertificateExport Issuer parameter description.
- Prevent unit tests from DSCResource.Tests from running during test
  execution - fixes [Issue 100](https://github.com/PowerShell/xCertificate/issues/100).

## 2.7.0.0

- Added integration test to test for conflicts with other common resource kit modules.
- Prevented ResourceHelper and Common module cmdlets from being exported to resolve
  conflicts with other resource modules.

## 2.6.0.0

- Added mandatory properties for xPfxImport resource example.
- xCertReq:
  - Fixed issue where xCertReq does not identify when DNS Names in SANs are incorrect.
  - Added Certificate Authority auto-discovery to resource xCertReq.
  - Added SAN and certificate template name to xCertReq's Get-TargetResource
  - Added new parameter UseMachineContext to be able to use CA templates that try
    to fill the subject alternative name
- CertificateDSc.Common:
  - Added function Get-CertificateTemplateName to retrieve template name
  - Added function Get-CertificateSan to retrieve subject alternative name
  - Added function Find-CertificateAuthority to enable auto-discovery

## 2.5.0.0

- Fixed issue where xCertReq does not process requested certificate when credentials
  parameter set and PSDscRunAsCredential not passed. See [issue](https://github.com/PowerShell/xCertificate/issues/49)

## 2.4.0.0

- Converted AppVeyor build process to use AppVeyor.psm1.
- Correct Param block to meet guidelines.
- Moved shared modules into modules folder.
- xCertificateExport:
  - Added new resource.
- Cleanup xCertificate.psd1 to remove unnecessary properties.
- Converted AppVeyor.yml to use DSCResource.tests shared code.
- Opted-In to markdown rule validation.
- Examples modified to meet standards for auto documentation generation.

## 2.3.0.0

- xCertReq:
  - Added additional parameters KeyLength, Exportable, ProviderName, OID, KeyUsage,
    CertificateTemplate, SubjectAltName
- Fixed most markdown errors in Readme.md.
- Corrected Parameter decoration format to be consistent with guidelines.

## 2.2.0.0

- Converted appveyor.yml to install Pester from PSGallery instead of from
  Chocolatey.
- Moved unit tests to correct folder structure.
- Changed unit tests to use standard test templates.
- Updated all resources to meet HQRM standards and style guidelines.
- Added .gitignore file
- Added .gitattributes file to force line endings to CRLF to allow unit tests to
  work.
- xCertificateCommon:
  - Moved common code into new module CertificateCommon.psm1
  - Added standard exception code.
  - Renamed common functions Validate-* to use acceptable verb Test-*.
  - Added help to all functions.
- xCertificateImport:
  - Fixed bug with Test-TargetResource incorrectly detecting change required.
  - Reworked unit tests for improved code coverage to meet HQRM standards.
  - Created Integration tests for both importing and removing an imported certificate.
  - Added descriptions to MOF file.
  - Removed default parameter values for parameters that are required or keys.
  - Added verbose messages.
  - Split message and error strings into localization string files.
  - Added help to all functions.
- xPfxImport:
  - Fixed bug with Test-TargetResource incorrectly detecting change required.
  - Reworked unit tests for improved code coverage to meet HQRM standards.
  - Created Integration tests for both importing and removing an imported certificate.
  - Added descriptions to MOF file.
  - Removed default parameter values for parameters that are required or keys.
  - Added verbose messages.
  - Split message and error strings into localization string files.
  - Added help to all functions.
- xCertReq:
  - Cleaned up descriptions in MOF file.
  - Fixed bugs generating certificate when credentials are specified.
  - Allowed output of certificate request when credentials are specified.
  - Split message and error strings into localization string files.
  - Created unit tests and integration tests.
  - Improved logging output to enable easier debugging.
  - Added help to all functions.
- xPDT:
  - Renamed to match standard module name format (MSFT_x).
  - Modified to meet 100 characters or less line length where possible.
  - Split message and error strings into localization string files.
  - Removed unused functions.
  - Renamed functions to standard verb-noun form.
  - Added help to all functions.
  - Fixed bug in Wait-Win32ProcessEnd that prevented waiting for process to end.
  - Added Wait-Win32ProcessStop to wait for a process to stop.
  - Removed unused and broken scheduled task code.

## 2.1.0.0

- Fixed xCertReq to support CA Root Name with spaces

## 2.0.0.0

- Breaking Change - Updated xPfxImport Store parameter is now a key value making
  it mandatory
- Updated xPfxImport with new Ensure support
- Updated xPfxImport with support for the CurrentUser value
- Updated xPfxImport with validationset for the Store parameter
- Added new resource: xCertificateImport

## 1.1.0.0

- Added new resource: xPfxImport

## 1.0.1.0

- Minor documentation updates

## 1.0.0.0

- Initial public release of xCertificate module with following resources
  - xCertReq<|MERGE_RESOLUTION|>--- conflicted
+++ resolved
@@ -2,9 +2,7 @@
 
 ## Unreleased
 
-<<<<<<< HEAD
 - Updated certificate import to only use Import-CertificateEx - fixes [Issue #161](https://github.com/PowerShell/CertificateDsc/issues/161)
-=======
 - Update LICENSE file to match the Microsoft Open Source Team standard -fixes
   [Issue 164](https://github.com/PowerShell/CertificateDsc/issues/164).
 - Opted into Common Tests - fixes [Issue 168](https://github.com/PowerShell/CertificateDsc/issues/168):
@@ -18,7 +16,6 @@
 - CertificateExport:
   - Fixed bug causing PFX export with matchsource enabled to fail - fixes
     [Issue 117](https://github.com/PowerShell/CertificateDsc/issues/117)
->>>>>>> 78cb0f86
 
 ## 4.2.0.0
 
