--- conflicted
+++ resolved
@@ -23,15 +23,12 @@
 - CertificateExport:
   - Fixed bug causing PFX export with matchsource enabled to fail - fixes
     [Issue 117](https://github.com/PowerShell/CertificateDsc/issues/117)
-<<<<<<< HEAD
 - Added DSCResourcesToExport to the CertificateDSC.psd1
 - CertReq:
   - Added key lengths for ECDH key type.
   - Added Key type to check for correct key lengths.
     [Issue 113](https://github.com/PowerShell/CertificateDsc/issues/113)
   - Added request type parameter to support PKCS10.
-=======
-- CertReq:
   - Simplified unit test comparison certificate request strings to make
     tests easier to read.
   - Improved unit test layout and updated to meet standards.
@@ -39,7 +36,7 @@
     incorrect section - fixes [Issue 172](https://github.com/PowerShell/CertificateDsc/issues/172)
   - Fixed bug in certificate renewal when subject contains X500 path that
     is in a different order - fixes [Issue 173](https://github.com/PowerShell/CertificateDsc/issues/173)
->>>>>>> e0e417d2
+
 
 ## 4.2.0.0
 
