--- conflicted
+++ resolved
@@ -534,7 +534,6 @@
             }
             catch
             {
-<<<<<<< HEAD
                 try
                 {
                     Initialize-PInvoke
@@ -551,12 +550,6 @@
                     $errorRecord = New-Object -TypeName System.Management.Automation.ErrorRecord $exception, "Win32Exception", $errorCategory, $null
                     $err = $errorRecord
                 }
-=======
-                $exception = New-Object System.ArgumentException $_
-                $errorCategory = [System.Management.Automation.ErrorCategory]::OperationStopped
-                $errorRecord = New-Object -TypeName System.Management.Automation.ErrorRecord $exception, "Win32Exception", $errorCategory, $null
-                $err = $errorRecord
->>>>>>> b21b54a1
             }
         }
         else
