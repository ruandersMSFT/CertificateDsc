--- conflicted
+++ resolved
@@ -2,14 +2,9 @@
 class MSFT_xCertReq : OMI_BaseResource
 {
     [Key, Description("Provide the text string to use as the subject of the certificate.")] String Subject;
-<<<<<<< HEAD
+    [Write, Description("The type of CA in use, Standalone/Enterprise.")] String CAType;
     [Write, Description("The FQDN of the Active Directory Certificate Authority on the local area network. Leave empty to automatically locate.")] String CAServerFQDN;
     [Write, Description("The name of the certificate authority, by default this will be in format domain-servername-ca. Leave empty to automatically locate.")] String CARootName;
-=======
-    [Required, Description("The FQDN of the Active Directory Certificate Authority on the local area network.")] String CAServerFQDN;
-    [Required, Description("The name of the certificate authority, by default this will be in format domain-servername-ca.")] String CARootName;
-    [Write, Description("The type of CA in use, Standalone/Enterprise.")] String CAType;
->>>>>>> 54462e71
     [Write, Description("The bit length of the encryption key to be used"), ValueMap{"1024","2048","4096","8192"}, Values{"1024","2048","4096","8192"}] String KeyLength;
     [Write, Description("The option to allow the certificate to be exportable, by default it will be true.")] Boolean Exportable;
     [Write, Description("The selection of provider for the type of encryption to be used.")] String ProviderName;
@@ -19,10 +14,7 @@
     [Write, Description("The subject alternative name used to createthe certificate.")] String SubjectAltName;
     [Write, Description("The credentials that will be used to access the template in the Certificate Authority."), EmbeddedInstance("MSFT_Credential")] String Credential;
     [Write, Description("Determines if the resource will also renew a certificate within 7 days of expiration.")] Boolean AutoRenew;
-<<<<<<< HEAD
-    [Write, Description("Indicates whether or not the flag -adminforcemachine will be used when requesting certificates. Necessary for certain templates like e.g. DomainControllerAuthentication")] Boolean UseMachineContext;
-=======
     [Write, Description("The URL to the Certification Enrollment Policy Service.")] String CepURL;
     [Write, Description("The URL to the Certification Enrollment Service.")] String CesURL;
->>>>>>> 54462e71
+    [Write, Description("Indicates whether or not the flag -adminforcemachine will be used when requesting certificates. Necessary for certain templates like e.g. DomainControllerAuthentication")] Boolean UseMachineContext;
 };