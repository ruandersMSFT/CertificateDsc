#Requires -Version 4.0

$script:ResourceRootPath = Split-Path -Path (Split-Path -Path $PSScriptRoot -Parent)

# Import the xCertificate Resource Module (to import the common modules)
Import-Module -Name (Join-Path -Path $script:ResourceRootPath -ChildPath 'xCertificate.psd1')

# Import Localization Strings
$localizedData = Get-LocalizedData `
    -ResourceName 'MSFT_xCertReq' `
    -ResourcePath (Split-Path -Parent $Script:MyInvocation.MyCommand.Path)

<#
    .SYNOPSIS
    Returns the current state of the certificate that may need to be requested.

    .PARAMETER Subject
    Provide the text string to use as the subject of the certificate.

    .PARAMETER CAServerFQDN
    The FQDN of the Active Directory Certificate Authority on the local area network.

    .PARAMETER CARootName
    The name of the certificate authority, by default this will be in format domain-servername-ca.

    .PARAMETER KeyLength
    The bit length of the encryption key to be used.

    .PARAMETER Exportable
    The option to allow the certificate to be exportable, by default it will be true.

    .PARAMETER ProviderName
    The selection of provider for the type of encryption to be used.

    .PARAMETER OID
    The Object Identifier that is used to name the object.

    .PARAMETER KeyUsage
    The Keyusage is a restriction method that determines what a certificate can be used for.

    .PARAMETER CertificateTemplate
    The template used for the definiton of the certificate.

    .PARAMETER SubjectAltName
    The subject alternative name used to createthe certificate.

    .PARAMETER Credential
    The credentials that will be used to access the template in the Certificate Authority.

    .PARAMETER AutoRenew
    Determines if the resource will also renew a certificate within 7 days of expiration.

    .PARAMETER CAType
    The type of CA in use, Standalone/Enterprise.

    .PARAMETER CepURL
    The URL to the Certification Enrollment Policy Service.

    .PARAMETER CesURL
    The URL to the Certification Enrollment Service.
    
    .PARAMETER UseMachineContext
    Determines if the machine should be impersonated for a request. Used for templates like Domain Controller Authentication
#>
function Get-TargetResource
{
    [CmdletBinding()]
    [OutputType([System.Collections.Hashtable])]
    param
    (
        [Parameter(Mandatory = $true)]
        [ValidateNotNullOrEmpty()]
        [System.String]
        $Subject,

        [Parameter()]
        [System.String]
        $CAServerFQDN,

        [Parameter()]
        [System.String]
        $CARootName,

        [Parameter()]
        [ValidateSet("1024","2048","4096","8192")]
        [System.String]
        $KeyLength = '1024',

        [Parameter()]
        [System.Boolean]
        $Exportable = $true,

        [Parameter()]
        [ValidateNotNullOrEmpty()]
        [System.String]
        $ProviderName = '"Microsoft RSA SChannel Cryptographic Provider"',

        [Parameter()]
        [ValidateNotNullOrEmpty()]
        [System.String]
        $OID = '1.3.6.1.5.5.7.3.1',

        [Parameter()]
        [ValidateNotNullOrEmpty()]
        [System.String]
        $KeyUsage = '0xa0',

        [Parameter()]
        [ValidateNotNullOrEmpty()]
        [System.String]
        $CertificateTemplate = 'WebServer',

        [Parameter()]
        [ValidateNotNullOrEmpty()]
        [System.String]
        $SubjectAltName,

        [Parameter()]
        [System.Management.Automation.PSCredential]
        $Credential,

        [Parameter()]
        [System.Boolean]
        $AutoRenew,

        [Parameter()]
        [ValidateNotNullOrEmpty()]
        [System.String]
        $CAType = 'Enterprise',

        [Parameter()]
        [ValidateNotNullOrEmpty()]
        [System.String]
        $CepURL,

        [Parameter()]
        [ValidateNotNullOrEmpty()]
        [System.String]
        $CesURL,

        [Parameter()]
        [System.Boolean]
        $UseMachineContext
    )

    # The certificate authority, accessible on the local area network
    if([string]::IsNullOrWhiteSpace($CAServerFQDN) -or [string]::IsNullOrWhiteSpace($CARootName))
    {
        $caObject = Find-CertificateAuthority
        $CARootName = $caObject.CARootName
        $CAServerFQDN = $caObject.CAServerFQDN
    }

    $ca = "$CAServerFQDN\$CARootName"

    Write-Verbose -Message ( @(
            "$($MyInvocation.MyCommand): "
            $($LocalizedData.GettingCertReqStatusMessage -f $Subject,$CA)
        ) -join '' )

    $cert = Get-Childitem -Path Cert:\LocalMachine\My |
        Where-Object -FilterScript {
            $_.Subject -eq "CN=$Subject" -and `
            $_.Issuer.split(',')[0] -eq "CN=$CARootName"
        }

    # If multiple certs have the same subject and were issued by the CA, return the newest
    $cert = $cert |
        Sort-Object -Property NotBefore -Descending |
        Select-Object -First 1

    if ($cert)
    {
        Write-Verbose -Message ( @(
                "$($MyInvocation.MyCommand): "
                $($LocalizedData.CertificateExistsMessage -f $Subject,$ca,$cert.Thumbprint)
            ) -join '' )

        $returnValue = @{
            Subject              = $Cert.Subject.split(',')[0].replace('CN=','')
            CAServerFQDN         = $caObject.CAServerFQDN
            CARootName           = $Cert.Issuer.split(',')[0].replace('CN=','')
            KeyLength            = $Cert.Publickey.Key.KeySize
            Exportable           = $Cert.PrivateKey.CspKeyContainerInfo.Exportable
            ProviderName         = $Cert.PrivateKey.CspKeyContainerInfo.ProviderName
            OID                  = $null # This value can't be determined from the cert
            KeyUsage             = $null # This value can't be determined from the cert
            CertificateTemplate  = Get-CertificateTemplateName -Certificate $Cert
            SubjectAltName       = Get-CertificateSan -Certificate $Cert
        }
    }
    else
    {
        $returnValue = @{}
    }

    $returnValue
} # end function Get-TargetResource

<#
    .SYNOPSIS
    Requests a new certificate based on the parameters provided.

    .PARAMETER Subject
    Provide the text string to use as the subject of the certificate.

    .PARAMETER CAServerFQDN
    The FQDN of the Active Directory Certificate Authority on the local area network.

    .PARAMETER CARootName
    The name of the certificate authority, by default this will be in format domain-servername-ca.

    .PARAMETER KeyLength
    The bit length of the encryption key to be used.

    .PARAMETER Exportable
    The option to allow the certificate to be exportable, by default it will be true.

    .PARAMETER ProviderName
    The selection of provider for the type of encryption to be used.

    .PARAMETER OID
    The Object Identifier that is used to name the object.

    .PARAMETER KeyUsage
    The Keyusage is a restriction method that determines what a certificate can be used for.

    .PARAMETER CertificateTemplate
    The template used for the definiton of the certificate.

    .PARAMETER SubjectAltName
    The subject alternative name used to createthe certificate.

    .PARAMETER Credential
    The credentials that will be used to access the template in the Certificate Authority.

    .PARAMETER AutoRenew
    Determines if the resource will also renew a certificate within 7 days of expiration.

    .PARAMETER CAType
    The type of CA in use, Standalone/Enterprise.
 
    .PARAMETER CepURL
    The URL to the Certification Enrollment Policy Service.

    .PARAMETER CesURL
    The URL to the Certification Enrollment Service.
    
    .PARAMETER UseMachineContext
    Determines if the machine should be impersonated for a request. Used for templates like Domain Controller Authentication
#>
function Set-TargetResource
{
    [CmdletBinding()]
    param
    (
        [Parameter(Mandatory = $true)]
        [ValidateNotNullOrEmpty()]
        [System.String]
        $Subject,

        [Parameter()]
        [System.String]
        $CAServerFQDN,

        [Parameter()]
        [System.String]
        $CARootName,

        [Parameter()]
        [ValidateSet("1024","2048","4096","8192")]
        [System.String]
        $KeyLength = '1024',

        [Parameter()]
        [System.Boolean]
        $Exportable = $true,

        [Parameter()]
        [ValidateNotNullOrEmpty()]
        [System.String]
        $ProviderName = '"Microsoft RSA SChannel Cryptographic Provider"',

        [Parameter()]
        [ValidateNotNullOrEmpty()]
        [System.String]
        $OID = '1.3.6.1.5.5.7.3.1',

        [Parameter()]
        [ValidateNotNullOrEmpty()]
        [System.String]
        $KeyUsage = '0xa0',

        [Parameter()]
        [ValidateNotNullOrEmpty()]
        [System.String]
        $CertificateTemplate = 'WebServer',

        [Parameter()]
        [ValidateNotNullOrEmpty()]
        [System.String]
        $SubjectAltName,

        [Parameter()]
        [System.Management.Automation.PSCredential]
        $Credential,

        [Parameter()]
        [System.Boolean]
        $AutoRenew,

        [Parameter()]
        [ValidateNotNullOrEmpty()]
        [System.String]
        $CAType = 'Enterprise',

        [Parameter()]
        [ValidateNotNullOrEmpty()]
        [System.String]
        $CepURL,

        [Parameter()]
        [ValidateNotNullOrEmpty()]
        [System.String]
        $CesURL,

        [Parameter()]
        [System.Boolean]
        $UseMachineContext
    )

    # The certificate authority, accessible on the local area network
    if([string]::IsNullOrWhiteSpace($CAServerFQDN) -or [string]::IsNullOrWhiteSpace($CARootName))
    {
        $caObject = Find-CertificateAuthority
        $CARootName = $caObject.CARootName
        $CAServerFQDN = $caObject.CAServerFQDN
    }
    
    $ca = "$CAServerFQDN\$CARootName"

    Write-Verbose -Message ( @(
            "$($MyInvocation.MyCommand): "
            $($LocalizedData.StartingCertReqMessage -f $Subject,$ca)
        ) -join '' )

    # If the Subject does not contain a full X500 path, construct just the CN
    if (($Subject.split('=').Count) -eq 1)
    {
        $Subject = "CN=$Subject"
    } # if

    # If we should look for renewals, check for existing certs
    if ($AutoRenew)
    {
        $certs = Get-Childitem -Path Cert:\LocalMachine\My |
            Where-Object -FilterScript {
                $_.Subject -eq $Subject -and `
                $_.Issuer.split(',')[0] -eq "CN=$CARootName" -and `
                $_.NotAfter -lt (Get-Date).AddDays(30)
            }

        # If multiple certs have the same subject and were issued by the CA and are 30 days from expiration, return the newest
        $firstCert = $certs |
            Sort-Object -Property NotBefore -Descending |
            Select-Object -First 1
        $thumbprint = $firstCert |
            ForEach-Object -Process { $_.Thumbprint }
    } # if

    # Information that will be used in the INF file to generate the certificate request
    # In future versions, select variables from the list below could be moved to parameters!
    $Subject             = "`"$Subject`""
    $keySpec             = '1'
    $machineKeySet       = 'TRUE'
    $smime               = 'FALSE'
    $privateKeyArchive   = 'FALSE'
    $userProtected       = 'FALSE'
    $useExistingKeySet   = 'FALSE'
    $providerType        = '12'
    $requestType         = 'CMC'

    # A unique identifier for temporary files that will be used when interacting with the command line utility
    $guid = [system.guid]::NewGuid().guid
    $workingPath = Join-Path -Path $env:Temp -ChildPath "xCertReq-$guid"
    $infPath = [System.IO.Path]::ChangeExtension($workingPath,'.inf')
    $reqPath = [System.IO.Path]::ChangeExtension($workingPath,'.req')
    $cerPath = [System.IO.Path]::ChangeExtension($workingPath,'.cer')
    $rspPath = [System.IO.Path]::ChangeExtension($workingPath,'.rsp')

    # Create INF file
    $requestDetails = @"
[NewRequest]
Subject = $Subject
KeySpec = $keySpec
KeyLength = $KeyLength
Exportable = $($Exportable.ToString().ToUpper())
MachineKeySet = $MachineKeySet
SMIME = $smime
PrivateKeyArchive = $privateKeyArchive
UserProtected = $userProtected
UseExistingKeySet = $useExistingKeySet
ProviderName = $ProviderName
ProviderType = $providerType
RequestType = $requestType
KeyUsage = $KeyUsage
[RequestAttributes]
CertificateTemplate = $CertificateTemplate
[EnhancedKeyUsageExtension]
OID = $OID
"@
    # If a standalone CA is used certificate templates are not used.
    if ($CAType -ne 'Enterprise')
    {
        $requestDetails = $requestDetails.Replace(@"
[RequestAttributes]
CertificateTemplate = $CertificateTemplate
[EnhancedKeyUsageExtension]
"@, '[EnhancedKeyUsageExtension]')
    }

    if ($PSBoundParameters.ContainsKey('SubjectAltName'))
    {
        # If a Subject Alt Name was specified, add it.
        $requestDetails += @"

[Extensions]
2.5.29.17 = `"{text}$SubjectAltName`"
"@
    }
    if ($thumbprint)
    {
        $requestDetails += @"

RenewalCert = $Thumbprint
"@
    }
    Set-Content -Path $infPath -Value $requestDetails

    # Certreq.exe:
    # Syntax: https://technet.microsoft.com/en-us/library/cc736326.aspx
    # Reference: https://support2.microsoft.com/default.aspx?scid=kb;EN-US;321051

    # NEW: Create a new request as directed by PolicyFileIn
    Write-Verbose -Message ( @(
            "$($MyInvocation.MyCommand): "
            $($LocalizedData.CreateRequestCertificateMessage -f $infPath,$reqPath)
        ) -join '' )

    <#
    If enrollment server is specified the request will be towards
    the specified URLs instead, using credentials for authentication.
    #>
    if ($Credential -and $CepURL -and $CesURL)
    {
        $credPW = [System.Runtime.InteropServices.Marshal]::SecureStringToBSTR($Credential.Password)
        $createRequest = & certreq.exe @(
            '-new', '-q', 
            '-username', $Credential.UserName, 
            '-p', [System.Runtime.InteropServices.Marshal]::PtrToStringAuto($credPW), 
            '-PolicyServer', $CepURL, 
            '-config', $CesURL, 
            $infPath, 
            $reqPath
        )
    }
    else 
    {
        $createRequest = & certreq.exe @('-new','-q',$infPath,$reqPath)
    } # if

    Write-Verbose -Message ( @(
            "$($MyInvocation.MyCommand): "
            $($LocalizedData.CreateRequestResultCertificateMessage -f $createRequest)
        ) -join '' )

    # SUBMIT: Submit a request to a Certification Authority.
    # DSC runs in the context of LocalSystem, which uses the Computer account in Active Directory
    # to authenticate to network resources
    # The Credential paramter with PDT is used to impersonate a user making the request
    if (Test-Path -Path $reqPath)
    {
        Write-Verbose -Message ( @(
                "$($MyInvocation.MyCommand): "
                $($LocalizedData.SubmittingRequestCertificateMessage -f $reqPath,$cerPath,$ca)
            ) -join '' )

        if ($Credential)
        {
            <#
            If enrollment server is specified the request will be towards
            the specified URLs instead, using credentials for authentication.
            #>
            if($CepURL -and $CesURL)
            {
                $credPW = [System.Runtime.InteropServices.Marshal]::SecureStringToBSTR($Credential.Password)
                $submitRequest = & certreq.exe @(
                    '-submit', '-q',
                    '-username', $Credential.UserName,
                    '-p', [System.Runtime.InteropServices.Marshal]::PtrToStringAuto($credPW),
                    '-PolicyServer', $CepURL,
                    '-config', $CesURL,  
                    $ReqPath,
                    $CerPath
                )
            }
            else 
            {
                # Assemble the command and arguments to pass to the powershell process that
                # will request the certificate
                $certReqOutPath = [System.IO.Path]::ChangeExtension($workingPath,'.out')
                $command = "$PSHOME\PowerShell.exe"

                if($UseMachineContext)
                {
                    $arguments = "-Command ""& $env:SystemRoot\system32\certreq.exe" + `
                    " @('-submit','-q','-adminforcemachine','-config','$ca','$reqPath','$cerPath')" + `
                    " | Set-Content -Path '$certReqOutPath'"""
                }
                else
                {
                    $arguments = "-Command ""& $env:SystemRoot\system32\certreq.exe" + `
                    " @('-submit','-q','-config','$ca','$reqPath','$cerPath')" + `
                    " | Set-Content -Path '$certReqOutPath'"""
                }            

                # This may output a win32-process object, but it often does not because of
                # a timing issue in PDT (the process has often completed before the
                # process can be read in).
                $null = Start-Win32Process `
                    -Path $command `
                    -Arguments $arguments `
                    -Credential $Credential

                Write-Verbose -Message ( @(
                    "$($MyInvocation.MyCommand): "
                    $($LocalizedData.SubmittingRequestProcessCertificateMessage)
                ) -join '' )

                $null = Wait-Win32ProcessStop `
                    -Path $command `
                    -Arguments $arguments `
                    -Credential $Credential

                if (Test-Path -Path $certReqOutPath)
                {
                    $submitRequest = Get-Content -Path $certReqOutPath
                    Remove-Item -Path $certReqOutPath -Force
                }
                else
                {
                    New-InvalidArgumentError `
                        -ErrorId 'CertReqOutNotFoundError' `
                        -ErrorMessage ($LocalizedData.CertReqOutNotFoundError -f $certReqOutPath)
                } # if
            } # if
        }
        else
        {
            $submitRequest = & certreq.exe @('-submit','-q','-config',$CA,$ReqPath,$CerPath)
        } # if

        Write-Verbose -Message ( @(
                "$($MyInvocation.MyCommand): "
                $($LocalizedData.SubmittingRequestResultCertificateMessage -f $submitRequest)
            ) -join '' )
    }
    else
    {
        New-InvalidArgumentError `
            -ErrorId 'CertificateReqNotFoundError' `
            -ErrorMessage ($LocalizedData.CertificateReqNotFoundError -f $reqPath)
    } # if

    # ACCEPT: Accept the request
    if (Test-Path -Path $cerPath)
    {
        Write-Verbose -Message ( @(
                "$($MyInvocation.MyCommand): "
                $($LocalizedData.AcceptingRequestCertificateMessage -f $cerPath,$ca)
            ) -join '' )

        $acceptRequest = & certreq.exe @('-accept','-machine','-q',$cerPath)

        Write-Verbose -Message ( @(
                "$($MyInvocation.MyCommand): "
                $($LocalizedData.AcceptingRequestResultCertificateMessage -f $acceptRequest)
            ) -join '' )
    }
    else
    {
        New-InvalidArgumentError `
            -ErrorId 'CertificateCerNotFoundError' `
            -ErrorMessage ($LocalizedData.CertificateCerNotFoundError -f $cerPath)
    } # if

    Write-Verbose -Message ( @(
            "$($MyInvocation.MyCommand): "
            $($LocalizedData.CleaningUpRequestFilesMessage -f "$($workingPath).*")
        ) -join '' )
    Remove-Item -Path "$($workingPath).*" -Force
} # end function Set-TargetResource

<#
    .SYNOPSIS
    Tests if a new certificate should be requested.

    .PARAMETER Subject
    Provide the text string to use as the subject of the certificate.

    .PARAMETER CAServerFQDN
    The FQDN of the Active Directory Certificate Authority on the local area network.

    .PARAMETER CARootName
    The name of the certificate authority, by default this will be in format domain-servername-ca.

    .PARAMETER KeyLength
    The bit length of the encryption key to be used.

    .PARAMETER Exportable
    The option to allow the certificate to be exportable, by default it will be true.

    .PARAMETER ProviderName
    The selection of provider for the type of encryption to be used.

    .PARAMETER OID
    The Object Identifier that is used to name the object.

    .PARAMETER KeyUsage
    The Keyusage is a restriction method that determines what a certificate can be used for.

    .PARAMETER CertificateTemplate
    The template used for the definiton of the certificate.

    .PARAMETER SubjectAltName
    The subject alternative name used to createthe certificate.

    .PARAMETER Credential
    The credentials that will be used to access the template in the Certificate Authority.

    .PARAMETER AutoRenew
    Determines if the resource will also renew a certificate within 7 days of expiration.

    .PARAMETER CAType
    The type of CA in use, Standalone/Enterprise.

    .PARAMETER CepURL
    The URL to the Certification Enrollment Policy Service.

    .PARAMETER CesURL
    The URL to the Certification Enrollment Service.
    
    .PARAMETER UseMachineContext
    Determines if the machine should be impersonated for a request. Used for templates like Domain Controller Authentication
#>
function Test-TargetResource
{
    [CmdletBinding()]
    [OutputType([System.Boolean])]
    param
    (
        [Parameter(Mandatory = $true)]
        [ValidateNotNullOrEmpty()]
        [System.String]
        $Subject,

        [Parameter()]
        [System.String]
        $CAServerFQDN,

        [Parameter()]
        [System.String]
        $CARootName,

        [Parameter()]
        [ValidateSet("1024","2048","4096","8192")]
        [System.String]
        $KeyLength = '1024',

        [Parameter()]
        [System.Boolean]
        $Exportable = $true,

        [Parameter()]
        [ValidateNotNullOrEmpty()]
        [System.String]
        $ProviderName = '"Microsoft RSA SChannel Cryptographic Provider"',

        [Parameter()]
        [ValidateNotNullOrEmpty()]
        [System.String]
        $OID = '1.3.6.1.5.5.7.3.1',

        [Parameter()]
        [ValidateNotNullOrEmpty()]
        [System.String]
        $KeyUsage = '0xa0',

        [Parameter()]
        [ValidateNotNullOrEmpty()]
        [System.String]
        $CertificateTemplate = 'WebServer',

        [Parameter()]
        [ValidateNotNullOrEmpty()]
        [System.String]
        $SubjectAltName,

        [Parameter()]
        [System.Management.Automation.PSCredential]
        $Credential,

        [Parameter()]
        [System.Boolean]
        $AutoRenew,

        [Parameter()]
        [ValidateNotNullOrEmpty()]
        [System.String]
        $CAType = 'Enterprise',

        [Parameter()]
        [ValidateNotNullOrEmpty()]
        [System.String]
        $CepURL,

        [Parameter()]
        [ValidateNotNullOrEmpty()]
        [System.String]
        $CesURL,

        [Parameter()]
        [System.Boolean]
        $UseMachineContext
    )

    # The certificate authority, accessible on the local area network
    if([string]::IsNullOrWhiteSpace($CAServerFQDN) -or [string]::IsNullOrWhiteSpace($CARootName))
    {
        $caObject = Find-CertificateAuthority
        $CARootName = $caObject.CARootName
        $CAServerFQDN = $caObject.CAServerFQDN
    }
    
    $ca = "$CAServerFQDN\$CARootName"

    # If the Subject does not contain a full X500 path, construct just the CN
    if (($Subject.split('=').count) -eq 1)
    {
        $Subject = "CN=$Subject"
    }

    Write-Verbose -Message ( @(
            "$($MyInvocation.MyCommand): "
            $($LocalizedData.TestingCertReqStatusMessage -f $Subject,$ca)
        ) -join '' )

    # Exception for standard template DomainControllerAuthentication
    $cert = Get-Childitem -Path Cert:\LocalMachine\My |
        Where-Object -FilterScript {
            $_.Subject -eq $Subject -and `
            $_.Issuer.split(',')[0] -eq "CN=$CARootName"
        }

    if ($CertificateTemplate -eq 'DomainControllerAuthentication')
    {
        $cert = Get-Childitem -Path Cert:\LocalMachine\My |
            Where-Object -FilterScript {
                (Get-CertificateTemplateName -Certificate $PSItem) -eq $CertificateTemplate -and `
                $_.Issuer.split(',')[0] -eq "CN=$CARootName"
            }
    }

    # If multiple certs have the same subject and were issued by the CA, return the newest
    $cert = $cert |
        Sort-Object -Property NotBefore -Descending |
        Select-Object -First 1

    if ($cert)
    {
        Write-Verbose -Message ( @(
                "$($MyInvocation.MyCommand): "
                $($LocalizedData.CertificateExistsMessage -f $Subject,$ca,$cert.Thumbprint)
            ) -join '' )

        if ($AutoRenew) {
            if ($Cert.NotAfter -le (Get-Date).AddDays(-30))
            {
                # The certificate was found but it is expiring within 30 days or has expired
                Write-Verbose -Message ( @(
                        "$($MyInvocation.MyCommand): "
                        $($LocalizedData.ExpiringCertificateMessage -f $Subject,$ca,$cert.Thumbprint)
                    ) -join '' )
                return $false
            } # if
        }
        else
        {
            if ($cert.NotAfter -le (Get-Date))
            {
                # The certificate has expired
                Write-Verbose -Message ( @(
                        "$($MyInvocation.MyCommand): "
                        $($LocalizedData.ExpiredCertificateMessage -f $Subject,$ca,$cert.Thumbprint)
                    ) -join '' )
                return $false
            } # if
        } # if

<<<<<<< HEAD
        if ($PSBoundParameters.ContainsKey('SubjectAltName')) {
            # Split the desired SANs into an array
            $sanList = $SubjectAltName.Split('&')
            $correctDNS = @()
            foreach ($san in $sanList) {
                if ($san -like 'dns*') {
                    # This SAN is a DNS name
                    $correctDNS += $san.split('=')[1]
                }
            }
            
            # Find out what SANs are on the current cert
            $currentSanList = ($cert.Extensions | Where {$_.oid.FriendlyName -match 'Subject Alternative Name'}).Format(1).split("`n").TrimEnd()
            $currentDNS = @()
            foreach ($san in $currentSanList) {
                if ($san -like 'dns*') {
                    # This SAN is a DNS name
                    $currentDNS += $san.split('=')[1]
                }
            }

            # Do the cert's DNS SANs and the desired DNS SANs match?
            if (@(Compare-Object -ReferenceObject $currentDNS -DifferenceObject $correctDNS).Count -gt 0) {
                return $false
            }
        }
=======
        if ($CertificateTemplate -ne (Get-CertificateTemplateName -Certificate $cert))
        {
            Write-Verbose -Message ( @(
                        "$($MyInvocation.MyCommand): "
                        $($LocalizedData.CertTemplateMismatch -f $Subject,$ca,$cert.Thumbprint,(Get-CertificateTemplateName -Certificate $cert))
                    ) -join '' )
            return $false
        } # if
>>>>>>> cd571295

        # The certificate was found and is OK - so no change required.
        Write-Verbose -Message ( @(
                "$($MyInvocation.MyCommand): "
                $($LocalizedData.ValidCertificateExistsMessage -f $Subject,$ca,$cert.Thumbprint)
            ) -join '' )
        return $true
    } # if

    # A valid certificate was not found
    Write-Verbose -Message ( @(
            "$($MyInvocation.MyCommand): "
            $($LocalizedData.NoValidCertificateMessage -f $Subject,$ca)
        ) -join '' )
    return $false
} # end function Test-TargetResource<|MERGE_RESOLUTION|>--- conflicted
+++ resolved
@@ -807,7 +807,6 @@
             } # if
         } # if
 
-<<<<<<< HEAD
         if ($PSBoundParameters.ContainsKey('SubjectAltName')) {
             # Split the desired SANs into an array
             $sanList = $SubjectAltName.Split('&')
@@ -834,7 +833,7 @@
                 return $false
             }
         }
-=======
+
         if ($CertificateTemplate -ne (Get-CertificateTemplateName -Certificate $cert))
         {
             Write-Verbose -Message ( @(
@@ -843,7 +842,6 @@
                     ) -join '' )
             return $false
         } # if
->>>>>>> cd571295
 
         # The certificate was found and is OK - so no change required.
         Write-Verbose -Message ( @(
