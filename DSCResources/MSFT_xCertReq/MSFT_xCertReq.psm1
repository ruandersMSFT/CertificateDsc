#Requires -Version 4.0

#region localizeddata
if (Test-Path "${PSScriptRoot}\${PSUICulture}")
{
    Import-LocalizedData `
        -BindingVariable LocalizedData `
        -Filename MSFT_xCertReq.strings.psd1 `
        -BaseDirectory "${PSScriptRoot}\${PSUICulture}"
}
else
{
    #fallback to en-US
    Import-LocalizedData `
        -BindingVariable LocalizedData `
        -Filename MSFT_xCertReq.strings.psd1 `
        -BaseDirectory "${PSScriptRoot}\en-US"
}
#endregion

# Import the common certificate functions
Import-Module -Name ( Join-Path `
    -Path (Split-Path -Path $PSScriptRoot -Parent) `
    -ChildPath '\MSFT_xCertificateCommon\MSFT_xCertificateCommon.psm1' )

<#
    .SYNOPSIS
    Returns the current state of the certificate that may need to be requested.
    .PARAMETER Subject
    Provide the text string to use as the subject of the certificate.
    .PARAMETER CAServerFQDN
    The FQDN of the Active Directory Certificate Authority on the local area network.
    .PARAMETER CARootName
    The name of the certificate authority, by default this will be in format domain-servername-ca.
    .PARAMETER KeyLength
    The bit length of the encryption key to be used.
    .PARAMETER Exportable
    The option to allow the certificate to be exportable, by default it will be true.
    .PARAMETER ProviderName
    The selection of provider for the type of encryption to be used.
    .PARAMETER OID
    The Object Identifier that is used to name the object.
    .PARAMETER KeyUsage
    The Keyusage is a restriction method that determines what a certificate can be used for.
    .PARAMETER CertificateTemplate
    The template used for the definiton of the certificate.
    .PARAMETER SubjectAltName
    The subject alternative name used to createthe certificate.
    .PARAMETER Credential
    The credentials that will be used to access the template in the Certificate Authority.
    .PARAMETER AutoRenew
    Determines if the resource will also renew a certificate within 7 days of expiration.
#>
function Get-TargetResource
{
    [CmdletBinding()]
    [OutputType([System.Collections.Hashtable])]
    param
    (
        [parameter(Mandatory = $true)]
        [ValidateNotNullOrEmpty()]
        [System.String]
        $Subject,

        [parameter(Mandatory = $true)]
        [ValidateNotNullOrEmpty()]
        [System.String]
        $CAServerFQDN,

        [parameter(Mandatory = $true)]
        [ValidateNotNullOrEmpty()]
        [System.String]
        $CARootName,

        [parameter(Mandatory = $false)]
        [ValidateSet("1024","2048","4096","8192")]
        [System.String]
        $KeyLength = '1024',

        [parameter(Mandatory = $false)]
        [System.Boolean]
        $Exportable = $true,

        [parameter(Mandatory = $false)]
        [ValidateNotNullOrEmpty()]
        [System.String]
        $ProviderName = '"Microsoft RSA SChannel Cryptographic Provider"',

        [parameter(Mandatory = $false)]
        [ValidateNotNullOrEmpty()]
        [System.String]
        $OID = '1.3.6.1.5.5.7.3.1',

        [parameter(Mandatory = $false)]
        [ValidateNotNullOrEmpty()]
        [System.String]
        $KeyUsage = '0xa0',

        [parameter(Mandatory = $false)]
        [ValidateNotNullOrEmpty()]
        [System.String]
        $CertificateTemplate = 'WebServer',

        [parameter(Mandatory = $false)]
        [ValidateNotNullOrEmpty()]
        [System.String]
        $SubjectAltName,

        [System.Management.Automation.PSCredential]
        $Credential,

        [System.Boolean]
        $AutoRenew
    )

    # The certificate authority, accessible on the local area network
    $ca = "'$CAServerFQDN\$CARootName'"

    Write-Verbose -Message ( @(
            "$($MyInvocation.MyCommand): "
            $($LocalizedData.GettingCertReqStatusMessage -f $Subject,$CA)
        ) -join '' )

    $cert = Get-Childitem -Path Cert:\LocalMachine\My |
        Where-Object -FilterScript {
            $_.Subject -eq "CN=$Subject" -and `
            $_.Issuer.split(',')[0] -eq "CN=$CARootName"
        }

    # If multiple certs have the same subject and were issued by the CA, return the newest
    $cert = $cert |
        Sort-Object -Property NotBefore -Descending |
        Select-Object -First 1

    if ($cert)
    {
        Write-Verbose -Message ( @(
                "$($MyInvocation.MyCommand): "
                $($LocalizedData.CertificateExistsMessage -f $Subject,$ca,$cert.Thumbprint)
            ) -join '' )

        $returnValue = @{
<<<<<<< HEAD
            Subject              = $Cert.Subject.split(',')[0].replace('CN=','')
            CAServerFQDN         = $null # This value can't be determined from the cert
            CARootName           = $Cert.Issuer.split(',')[0].replace('CN=','')
            KeyLength            = $Cert.Publickey.Key.KeySize
            Exportable           = $null # This value can't be determined from the cert
            ProviderName         = $null # This value can't be determined from the cert
            OID                  = $null # This value can't be determined from the cert
            KeyUsage             = $null # This value can't be determined from the cert
            CertificateTemplate  = $null # This value can't be determined from the cert
            SubjectAltName       = $null # This value can't be determined from the cert
=======
            Subject      = $cert.Subject.split(',')[0].replace('CN=','')
            CAServerFQDN = $null # This value can't be determined from the cert
            CARootName   = $cert.Issuer.split(',')[0].replace('CN=','')
>>>>>>> b21b54a1
        }
    }
    else
    {
        $returnValue = @{}
    }

    $returnValue
} # end function Get-TargetResource

<#
    .SYNOPSIS
    Requests a new certificate based on the parameters provided.
    .PARAMETER Subject
    Provide the text string to use as the subject of the certificate.
    .PARAMETER CAServerFQDN
    The FQDN of the Active Directory Certificate Authority on the local area network.
    .PARAMETER CARootName
    The name of the certificate authority, by default this will be in format domain-servername-ca.
    .PARAMETER KeyLength
    The bit length of the encryption key to be used.
    .PARAMETER Exportable
    The option to allow the certificate to be exportable, by default it will be true.
    .PARAMETER ProviderName
    The selection of provider for the type of encryption to be used.
    .PARAMETER OID
    The Object Identifier that is used to name the object.
    .PARAMETER KeyUsage
    The Keyusage is a restriction method that determines what a certificate can be used for.
    .PARAMETER CertificateTemplate
    The template used for the definiton of the certificate.
    .PARAMETER SubjectAltName
    The subject alternative name used to createthe certificate.
    .PARAMETER Credential
    The credentials that will be used to access the template in the Certificate Authority.
    .PARAMETER AutoRenew
    Determines if the resource will also renew a certificate within 7 days of expiration.
#>
function Set-TargetResource
{
    [CmdletBinding()]
    param
    (
        [parameter(Mandatory = $true)]
        [ValidateNotNullOrEmpty()]
        [System.String]
        $Subject,

        [parameter(Mandatory = $true)]
        [ValidateNotNullOrEmpty()]
        [System.String]
        $CAServerFQDN,

        [parameter(Mandatory = $true)]
        [ValidateNotNullOrEmpty()]
        [System.String]
        $CARootName,

        [parameter(Mandatory = $false)]
        [ValidateSet("1024","2048","4096","8192")]
        [System.String]
        $KeyLength = '1024',

        [parameter(Mandatory = $false)]
        [System.Boolean]
        $Exportable = $true,

        [parameter(Mandatory = $false)]
        [ValidateNotNullOrEmpty()]
        [System.String]
        $ProviderName = '"Microsoft RSA SChannel Cryptographic Provider"',

        [parameter(Mandatory = $false)]
        [ValidateNotNullOrEmpty()]
        [System.String]
        $OID = '1.3.6.1.5.5.7.3.1',

        [parameter(Mandatory = $false)]
        [ValidateNotNullOrEmpty()]
        [System.String]
        $KeyUsage = '0xa0',

        [parameter(Mandatory = $false)]
        [ValidateNotNullOrEmpty()]
        [System.String]
        $CertificateTemplate = 'WebServer',

        [parameter(Mandatory = $false)]
        [ValidateNotNullOrEmpty()]
        [System.String]
        $SubjectAltName,

        [System.Management.Automation.PSCredential]
        $Credential,

        [System.Boolean]
        $AutoRenew
    )

    # The certificate authority, accessible on the local area network
    $ca = "'$CAServerFQDN\$CARootName'"

    Write-Verbose -Message ( @(
            "$($MyInvocation.MyCommand): "
            $($LocalizedData.StartingCertReqMessage -f $Subject,$ca)
        ) -join '' )

    # If the Subject does not contain a full X500 path, construct just the CN
    if (($Subject.split('=').Count) -eq 1)
    {
        $Subject = "CN=$Subject"
    } # if

    # If we should look for renewals, check for existing certs
    if ($AutoRenew)
    {
        $certs = Get-Childitem -Path Cert:\LocalMachine\My |
            Where-Object -FilterScript {
                $_.Subject -eq $Subject -and `
                $_.Issuer.split(',')[0] -eq "CN=$CARootName" -and `
                $_.NotAfter -lt (Get-Date).AddDays(30)
            }

        # If multiple certs have the same subject and were issued by the CA and are 30 days from expiration, return the newest
        $firstCert = $certs |
            Sort-Object -Property NotBefore -Descending |
            Select-Object -First 1
        $thumbprint = $firstCert |
            ForEach-Object -Process { $_.Thumbprint }
    } # if

    # Information that will be used in the INF file to generate the certificate request
    # In future versions, select variables from the list below could be moved to parameters!
    $Subject             = "`"$Subject`""
    $keySpec             = '1'
    $machineKeySet       = 'TRUE'
    $smime               = 'FALSE'
    $privateKeyArchive   = 'FALSE'
    $userProtected       = 'FALSE'
    $useExistingKeySet   = 'FALSE'
    $providerType        = '12'
    $requestType         = 'CMC'

    # A unique identifier for temporary files that will be used when interacting with the command line utility
    $guid = [system.guid]::NewGuid().guid
    $workingPath = Join-Path -Path $ENV:Temp -ChildPath "xCertReq-$guid"
    $infPath = [System.IO.Path]::ChangeExtension($workingPath,'.inf')
    $reqPath = [System.IO.Path]::ChangeExtension($workingPath,'.req')
    $cerPath = [System.IO.Path]::ChangeExtension($workingPath,'.cer')
    $rspPath = [System.IO.Path]::ChangeExtension($workingPath,'.rsp')

    # Create INF file
    $requestDetails = @"
[NewRequest]
Subject = $Subject
KeySpec = $keySpec
KeyLength = $KeyLength
Exportable = $($Exportable.ToString().ToUpper())
MachineKeySet = $MachineKeySet
SMIME = $smime
PrivateKeyArchive = $privateKeyArchive
UserProtected = $userProtected
UseExistingKeySet = $useExistingKeySet
ProviderName = $ProviderName
ProviderType = $providerType
RequestType = $requestType
KeyUsage = $KeyUsage
[RequestAttributes]
CertificateTemplate = $CertificateTemplate
[EnhancedKeyUsageExtension]
OID = $OID
"@
    if ($PSBoundParameters.ContainsKey('SubjectAltName'))
    {
        # If a Subject Alt Name was specified, add it.
        $requestDetails += @"

[Extensions]
2.5.29.17 = `"{text}$SubjectAltName`"
"@
    }
    if ($thumbprint)
    {
        $requestDetails += @"

RenewalCert = $Thumbprint
"@
    }
    Set-Content -Path $infPath -Value $requestDetails

    # Certreq.exe:
    # Syntax: https://technet.microsoft.com/en-us/library/cc736326.aspx
    # Reference: https://support2.microsoft.com/default.aspx?scid=kb;EN-US;321051

    # NEW: Create a new request as directed by PolicyFileIn
    Write-Verbose -Message ( @(
            "$($MyInvocation.MyCommand): "
            $($LocalizedData.CreateRequestCertificateMessage -f $infPath,$reqPath)
        ) -join '' )

    $createRequest = & certreq.exe @('-new','-q',$infPath,$reqPath)

    Write-Verbose -Message ( @(
            "$($MyInvocation.MyCommand): "
            $($LocalizedData.CreateRequestResultCertificateMessage -f $createRequest)
        ) -join '' )

    # SUBMIT: Submit a request to a Certification Authority.
    # DSC runs in the context of LocalSystem, which uses the Computer account in Active Directory
    # to authenticate to network resources
    # The Credential paramter with xPDT is used to impersonate a user making the request
    if (Test-Path -Path $reqPath)
    {
        Write-Verbose -Message ( @(
                "$($MyInvocation.MyCommand): "
                $($LocalizedData.SubmittingRequestCertificateMessage -f $reqPath,$cerPath,$ca)
            ) -join '' )

        if ($Credential)
        {
            Import-Module -Name $PSScriptRoot\..\MSFT_xPDT\MSFT_xPDT.psm1 -Force

            # Assemble the command and arguments to pass to the powershell process that
            # will request the certificate
            $certReqOutPath = [System.IO.Path]::ChangeExtension($workingPath,'.out')
            $command = "$ENV:SystemRoot\System32\WindowsPowerShell\v1.0\PowerShell.exe"
            $arguments = "-Command ""& $ENV:SystemRoot\system32\certreq.exe" + `
                " @('-submit','-q','-config',$ca,'$reqPath','$cerPath')" + `
                " | Set-Content -Path '$certReqOutPath'"""

            # This may output a win32-process object, but it often does not because of
            # a timing issue in MSFT_xPDT (the process has often completed before the
            # process can be read in).
            Start-Win32Process `
                -Path $command `
                -Arguments $arguments `
                -Credential $Credential

            Write-Verbose -Message ( @(
                "$($MyInvocation.MyCommand): "
                $($LocalizedData.SubmittingRequestProcessCertificateMessage)
            ) -join '' )

            Wait-Win32ProcessEnd `
                -Path $command `
                -Arguments $arguments `
                -Credential $Credential

            if (Test-Path -Path $certReqOutPath)
            {
                $submitRequest = Get-Content -Path $certReqOutPath
                Remove-Item -Path $certReqOutPath -Force
            }
            else
            {
                New-InvalidArgumentError `
                    -ErrorId 'CertReqOutNotFoundError' `
                    -ErrorMessage ($LocalizedData.CertReqOutNotFoundError -f $certReqOutPath)
            } # if
        }
        else
        {
            $submitRequest = & certreq.exe @('-submit','-q','-config',$CA,$ReqPath,$CerPath)
        } # if

        Write-Verbose -Message ( @(
                "$($MyInvocation.MyCommand): "
                $($LocalizedData.SubmittingRequestResultCertificateMessage -f $submitRequest)
            ) -join '' )
    }
    else
    {
        New-InvalidArgumentError `
            -ErrorId 'CertificateReqNotFoundError' `
            -ErrorMessage ($LocalizedData.CertificateReqNotFoundError -f $reqPath)
    } # if

    # ACCEPT: Accept the request
    if (Test-Path -Path $cerPath)
    {
        Write-Verbose -Message ( @(
                "$($MyInvocation.MyCommand): "
                $($LocalizedData.AcceptingRequestCertificateMessage -f $cerPath,$ca)
            ) -join '' )

        $acceptRequest = & certreq.exe @('-accept','-machine','-q',$cerPath)

        Write-Verbose -Message ( @(
                "$($MyInvocation.MyCommand): "
                $($LocalizedData.AcceptingRequestResultCertificateMessage -f $acceptRequest)
            ) -join '' )
    }
    else
    {
        New-InvalidArgumentError `
            -ErrorId 'CertificateCerNotFoundError' `
            -ErrorMessage ($LocalizedData.CertificateCerNotFoundError -f $cerPath)
    } # if

    Write-Verbose -Message ( @(
            "$($MyInvocation.MyCommand): "
            $($LocalizedData.CleaningUpRequestFilesMessage -f "$($workingPath).*")
        ) -join '' )
    Remove-Item -Path "$($workingPath).*" -Force
} # end function Set-TargetResource

<#
    .SYNOPSIS
    Tests if a new certificate should be requested.
    .PARAMETER Subject
    Provide the text string to use as the subject of the certificate.
    .PARAMETER CAServerFQDN
    The FQDN of the Active Directory Certificate Authority on the local area network.
    .PARAMETER CARootName
    The name of the certificate authority, by default this will be in format domain-servername-ca.
    .PARAMETER KeyLength
    The bit length of the encryption key to be used.
    .PARAMETER Exportable
    The option to allow the certificate to be exportable, by default it will be true.
    .PARAMETER ProviderName
    The selection of provider for the type of encryption to be used.
    .PARAMETER OID
    The Object Identifier that is used to name the object.
    .PARAMETER KeyUsage
    The Keyusage is a restriction method that determines what a certificate can be used for.
    .PARAMETER CertificateTemplate
    The template used for the definiton of the certificate.
    .PARAMETER SubjectAltName
    The subject alternative name used to createthe certificate.
    .PARAMETER Credential
    The credentials that will be used to access the template in the Certificate Authority.
    .PARAMETER AutoRenew
    Determines if the resource will also renew a certificate within 7 days of expiration.
#>
function Test-TargetResource
{
    [CmdletBinding()]
    [OutputType([System.Boolean])]
    param
    (
        [parameter(Mandatory = $true)]
        [ValidateNotNullOrEmpty()]
        [System.String]
        $Subject,

        [parameter(Mandatory = $true)]
        [ValidateNotNullOrEmpty()]
        [System.String]
        $CAServerFQDN,

        [parameter(Mandatory = $true)]
        [ValidateNotNullOrEmpty()]
        [System.String]
        $CARootName,

        [parameter(Mandatory = $false)]
        [ValidateSet("1024","2048","4096","8192")]
        [System.String]
        $KeyLength = '1024',

        [parameter(Mandatory = $false)]
        [System.Boolean]
        $Exportable = $true,

        [parameter(Mandatory = $false)]
        [ValidateNotNullOrEmpty()]
        [System.String]
        $ProviderName = '"Microsoft RSA SChannel Cryptographic Provider"',

        [parameter(Mandatory = $false)]
        [ValidateNotNullOrEmpty()]
        [System.String]
        $OID = '1.3.6.1.5.5.7.3.1',

        [parameter(Mandatory = $false)]
        [ValidateNotNullOrEmpty()]
        [System.String]
        $KeyUsage = '0xa0',

        [parameter(Mandatory = $false)]
        [ValidateNotNullOrEmpty()]
        [System.String]
        $CertificateTemplate = 'WebServer',

        [parameter(Mandatory = $false)]
        [ValidateNotNullOrEmpty()]
        [System.String]
        $SubjectAltName,

        [System.Management.Automation.PSCredential]
        $Credential,

        [System.Boolean]
        $AutoRenew
    )

    # The certificate authority, accessible on the local area network
    $ca = "'$CAServerFQDN\$CARootName'"

    # If the Subject does not contain a full X500 path, construct just the CN
    if (($Subject.split('=').count) -eq 1)
    {
        $Subject = "CN=$Subject"
    }

    Write-Verbose -Message ( @(
            "$($MyInvocation.MyCommand): "
            $($LocalizedData.TestingCertReqStatusMessage -f $Subject,$ca)
        ) -join '' )

    $cert = Get-Childitem -Path Cert:\LocalMachine\My |
        Where-Object -FilterScript {
            $_.Subject -eq $Subject -and `
            $_.Issuer.split(',')[0] -eq "CN=$CARootName"
        }

    # If multiple certs have the same subject and were issued by the CA, return the newest
    $cert = $cert |
        Sort-Object -Property NotBefore -Descending |
        Select-Object -First 1

    if ($cert)
    {
        Write-Verbose -Message ( @(
                "$($MyInvocation.MyCommand): "
                $($LocalizedData.CertificateExistsMessage -f $Subject,$ca,$cert.Thumbprint)
            ) -join '' )

        if ($AutoRenew) {
            if ($Cert.NotAfter -le (Get-Date).AddDays(-30))
            {
                # The certificate was found but it is expiring within 30 days or has expired
                Write-Verbose -Message ( @(
                        "$($MyInvocation.MyCommand): "
                        $($LocalizedData.ExpiringCertificateMessage -f $Subject,$ca,$cert.Thumbprint)
                    ) -join '' )
                return $false
            } # if
        }
        else
        {
            if ($cert.NotAfter -le (Get-Date))
            {
                # The certificate has expired
                Write-Verbose -Message ( @(
                        "$($MyInvocation.MyCommand): "
                        $($LocalizedData.ExpiredCertificateMessage -f $Subject,$ca,$cert.Thumbprint)
                    ) -join '' )
                return $false
            } # if
        } # if

        if (-not $cert.Verify())
        {
            Write-Verbose -Message ( @(
                    "$($MyInvocation.MyCommand): "
                    $($LocalizedData.InvalidCertificateMessage -f $Subject,$ca,$cert.Thumbprint)
                ) -join '' )
            return $false
        } # if

        # The certificate was found and is OK - so no change required.
        Write-Verbose -Message ( @(
                "$($MyInvocation.MyCommand): "
                $($LocalizedData.ValidCertificateExistsMessage -f $Subject,$ca,$cert.Thumbprint)
            ) -join '' )
        return $true
    } # if

    # A valid certificate was not found
    Write-Verbose -Message ( @(
            "$($MyInvocation.MyCommand): "
            $($LocalizedData.NoValidCertificateMessage -f $Subject,$ca)
        ) -join '' )
    return $false
} # end function Test-TargetResource<|MERGE_RESOLUTION|>--- conflicted
+++ resolved
@@ -140,7 +140,6 @@
             ) -join '' )
 
         $returnValue = @{
-<<<<<<< HEAD
             Subject              = $Cert.Subject.split(',')[0].replace('CN=','')
             CAServerFQDN         = $null # This value can't be determined from the cert
             CARootName           = $Cert.Issuer.split(',')[0].replace('CN=','')
@@ -151,11 +150,6 @@
             KeyUsage             = $null # This value can't be determined from the cert
             CertificateTemplate  = $null # This value can't be determined from the cert
             SubjectAltName       = $null # This value can't be determined from the cert
-=======
-            Subject      = $cert.Subject.split(',')[0].replace('CN=','')
-            CAServerFQDN = $null # This value can't be determined from the cert
-            CARootName   = $cert.Issuer.split(',')[0].replace('CN=','')
->>>>>>> b21b54a1
         }
     }
     else
