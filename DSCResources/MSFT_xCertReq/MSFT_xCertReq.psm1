--- conflicted
+++ resolved
@@ -117,16 +117,13 @@
     )
 
     # The certificate authority, accessible on the local area network
-<<<<<<< HEAD
     if([string]::IsNullOrWhiteSpace($CAServerFQDN) -or [string]::IsNullOrWhiteSpace($CARootName))
     {
         $caObject = Find-CertificateAuthority
         $CARootName = $caObject.CARootName
         $CAServerFQDN = $caObject.CAServerFQDN
     }
-    
-=======
->>>>>>> 834054a7
+
     $ca = "$CAServerFQDN\$CARootName"
 
     Write-Verbose -Message ( @(
@@ -279,7 +276,6 @@
     )
 
     # The certificate authority, accessible on the local area network
-<<<<<<< HEAD
     if([string]::IsNullOrWhiteSpace($CAServerFQDN) -or [string]::IsNullOrWhiteSpace($CARootName))
     {
         $caObject = Find-CertificateAuthority
@@ -287,8 +283,6 @@
         $CAServerFQDN = $caObject.CAServerFQDN
     }
     
-=======
->>>>>>> 834054a7
     $ca = "$CAServerFQDN\$CARootName"
 
     Write-Verbose -Message ( @(
@@ -413,7 +407,7 @@
             # will request the certificate
             $certReqOutPath = [System.IO.Path]::ChangeExtension($workingPath,'.out')
             $command = "$PSHOME\PowerShell.exe"
-<<<<<<< HEAD
+            
             if($UseMachineContext)
             {
                 $arguments = "-Command ""& $env:SystemRoot\system32\certreq.exe" + `
@@ -423,9 +417,6 @@
             else
             {
                 $arguments = "-Command ""& $env:SystemRoot\system32\certreq.exe" + `
-=======
-            $arguments = "-Command ""& $env:SystemRoot\system32\certreq.exe" + `
->>>>>>> 834054a7
                 " @('-submit','-q','-config','$ca','$reqPath','$cerPath')" + `
                 " | Set-Content -Path '$certReqOutPath'"""
             }
@@ -614,7 +605,6 @@
     )
 
     # The certificate authority, accessible on the local area network
-<<<<<<< HEAD
     if([string]::IsNullOrWhiteSpace($CAServerFQDN) -or [string]::IsNullOrWhiteSpace($CARootName))
     {
         $caObject = Find-CertificateAuthority
@@ -622,8 +612,6 @@
         $CAServerFQDN = $caObject.CAServerFQDN
     }
     
-=======
->>>>>>> 834054a7
     $ca = "$CAServerFQDN\$CARootName"
 
     # If the Subject does not contain a full X500 path, construct just the CN
