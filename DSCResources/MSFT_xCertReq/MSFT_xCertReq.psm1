#Requires -Version 4.0

#region localizeddata
if (Test-Path "${PSScriptRoot}\${PSUICulture}")
{
    Import-LocalizedData `
        -BindingVariable LocalizedData `
        -Filename MSFT_xCertReq.strings.psd1 `
        -BaseDirectory "${PSScriptRoot}\${PSUICulture}"
}
else
{
    #fallback to en-US
    Import-LocalizedData `
        -BindingVariable LocalizedData `
        -Filename MSFT_xCertReq.strings.psd1 `
        -BaseDirectory "${PSScriptRoot}\en-US"
}
#endregion

# Import the common certificate functions
Import-Module -Name ( Join-Path `
    -Path (Split-Path -Path $PSScriptRoot -Parent) `
    -ChildPath 'CertificateCommon\CertificateCommon.psm1' )

<#
    .SYNOPSIS
    Returns the current state of the certificate that may need to be requested.

    .PARAMETER Subject
    Provide the text string to use as the subject of the certificate.

    .PARAMETER CAServerFQDN
    The FQDN of the Active Directory Certificate Authority on the local area network.

    .PARAMETER CARootName
    The name of the certificate authority, by default this will be in format domain-servername-ca.
<<<<<<< HEAD
    .PARAMETER KeyLength
    The bit length of the encryption key to be used.
    .PARAMETER Exportable
    The option to allow the certificate to be exportable, by default it will be true.
    .PARAMETER ProviderName
    The selection of provider for the type of encryption to be used.
    .PARAMETER OID
    The Object Identifier that is used to name the object.
    .PARAMETER KeyUsage
    The Keyusage is a restriction method that determines what a certificate can be used for.
    .PARAMETER CertificateTemplate
    The template used for the definiton of the certificate.
    .PARAMETER SubjectAltName
    The subject alternative name used to createthe certificate.
=======

>>>>>>> 1a33fb39
    .PARAMETER Credential
    The credentials that will be used to access the template in the Certificate Authority.

    .PARAMETER AutoRenew
    Determines if the resource will also renew a certificate within 7 days of expiration.
#>
function Get-TargetResource
{
    [CmdletBinding()]
    [OutputType([System.Collections.Hashtable])]
    param
    (
        [parameter(Mandatory = $true)]
        [ValidateNotNullOrEmpty()]
        [System.String]
        $Subject,

        [parameter(Mandatory = $true)]
        [ValidateNotNullOrEmpty()]
        [System.String]
        $CAServerFQDN,

        [parameter(Mandatory = $true)]
        [ValidateNotNullOrEmpty()]
        [System.String]
        $CARootName,

        [parameter(Mandatory = $false)]
        [ValidateSet("1024","2048","4096","8192")]
        [System.String]
        $KeyLength = '1024',

        [parameter(Mandatory = $false)]
        [System.Boolean]
        $Exportable = $true,

        [parameter(Mandatory = $false)]
        [ValidateNotNullOrEmpty()]
        [System.String]
        $ProviderName = '"Microsoft RSA SChannel Cryptographic Provider"',

        [parameter(Mandatory = $false)]
        [ValidateNotNullOrEmpty()]
        [System.String]
        $OID = '1.3.6.1.5.5.7.3.1',

        [parameter(Mandatory = $false)]
        [ValidateNotNullOrEmpty()]
        [System.String]
        $KeyUsage = '0xa0',

        [parameter(Mandatory = $false)]
        [ValidateNotNullOrEmpty()]
        [System.String]
        $CertificateTemplate = 'WebServer',

        [parameter(Mandatory = $false)]
        [ValidateNotNullOrEmpty()]
        [System.String]
        $SubjectAltName,

        [System.Management.Automation.PSCredential]
        $Credential,

        [System.Boolean]
        $AutoRenew
    )

    # The certificate authority, accessible on the local area network
    $ca = "'$CAServerFQDN\$CARootName'"

    Write-Verbose -Message ( @(
            "$($MyInvocation.MyCommand): "
            $($LocalizedData.GettingCertReqStatusMessage -f $Subject,$CA)
        ) -join '' )

    $cert = Get-Childitem -Path Cert:\LocalMachine\My |
        Where-Object -FilterScript {
            $_.Subject -eq "CN=$Subject" -and `
            $_.Issuer.split(',')[0] -eq "CN=$CARootName"
        }

    # If multiple certs have the same subject and were issued by the CA, return the newest
    $cert = $cert |
        Sort-Object -Property NotBefore -Descending |
        Select-Object -First 1

    if ($cert)
    {
        Write-Verbose -Message ( @(
                "$($MyInvocation.MyCommand): "
                $($LocalizedData.CertificateExistsMessage -f $Subject,$ca,$cert.Thumbprint)
            ) -join '' )

        $returnValue = @{
            Subject              = $Cert.Subject.split(',')[0].replace('CN=','')
            CAServerFQDN         = $null # This value can't be determined from the cert
            CARootName           = $Cert.Issuer.split(',')[0].replace('CN=','')
            KeyLength            = $Cert.Publickey.Key.KeySize
            Exportable           = $null # This value can't be determined from the cert
            ProviderName         = $null # This value can't be determined from the cert
            OID                  = $null # This value can't be determined from the cert
            KeyUsage             = $null # This value can't be determined from the cert
            CertificateTemplate  = $null # This value can't be determined from the cert
            SubjectAltName       = $null # This value can't be determined from the cert
        }
    }
    else
    {
        $returnValue = @{}
    }

    $returnValue
} # end function Get-TargetResource

<#
    .SYNOPSIS
    Requests a new certificate based on the parameters provided.

    .PARAMETER Subject
    Provide the text string to use as the subject of the certificate.

    .PARAMETER CAServerFQDN
    The FQDN of the Active Directory Certificate Authority on the local area network.

    .PARAMETER CARootName
    The name of the certificate authority, by default this will be in format domain-servername-ca.
<<<<<<< HEAD
    .PARAMETER KeyLength
    The bit length of the encryption key to be used.
    .PARAMETER Exportable
    The option to allow the certificate to be exportable, by default it will be true.
    .PARAMETER ProviderName
    The selection of provider for the type of encryption to be used.
    .PARAMETER OID
    The Object Identifier that is used to name the object.
    .PARAMETER KeyUsage
    The Keyusage is a restriction method that determines what a certificate can be used for.
    .PARAMETER CertificateTemplate
    The template used for the definiton of the certificate.
    .PARAMETER SubjectAltName
    The subject alternative name used to createthe certificate.
=======

>>>>>>> 1a33fb39
    .PARAMETER Credential
    The credentials that will be used to access the template in the Certificate Authority.

    .PARAMETER AutoRenew
    Determines if the resource will also renew a certificate within 7 days of expiration.
#>
function Set-TargetResource
{
    [CmdletBinding()]
    param
    (
        [parameter(Mandatory = $true)]
        [ValidateNotNullOrEmpty()]
        [System.String]
        $Subject,

        [parameter(Mandatory = $true)]
        [ValidateNotNullOrEmpty()]
        [System.String]
        $CAServerFQDN,

        [parameter(Mandatory = $true)]
        [ValidateNotNullOrEmpty()]
        [System.String]
        $CARootName,

        [parameter(Mandatory = $false)]
        [ValidateSet("1024","2048","4096","8192")]
        [System.String]
        $KeyLength = '1024',

        [parameter(Mandatory = $false)]
        [System.Boolean]
        $Exportable = $true,

        [parameter(Mandatory = $false)]
        [ValidateNotNullOrEmpty()]
        [System.String]
        $ProviderName = '"Microsoft RSA SChannel Cryptographic Provider"',

        [parameter(Mandatory = $false)]
        [ValidateNotNullOrEmpty()]
        [System.String]
        $OID = '1.3.6.1.5.5.7.3.1',

        [parameter(Mandatory = $false)]
        [ValidateNotNullOrEmpty()]
        [System.String]
        $KeyUsage = '0xa0',

        [parameter(Mandatory = $false)]
        [ValidateNotNullOrEmpty()]
        [System.String]
        $CertificateTemplate = 'WebServer',

        [parameter(Mandatory = $false)]
        [ValidateNotNullOrEmpty()]
        [System.String]
        $SubjectAltName,

        [System.Management.Automation.PSCredential]
        $Credential,

        [System.Boolean]
        $AutoRenew
    )

    # The certificate authority, accessible on the local area network
    $ca = "'$CAServerFQDN\$CARootName'"

    Write-Verbose -Message ( @(
            "$($MyInvocation.MyCommand): "
            $($LocalizedData.StartingCertReqMessage -f $Subject,$ca)
        ) -join '' )

    # If the Subject does not contain a full X500 path, construct just the CN
    if (($Subject.split('=').Count) -eq 1)
    {
        $Subject = "CN=$Subject"
    } # if

    # If we should look for renewals, check for existing certs
    if ($AutoRenew)
    {
        $certs = Get-Childitem -Path Cert:\LocalMachine\My |
            Where-Object -FilterScript {
                $_.Subject -eq $Subject -and `
                $_.Issuer.split(',')[0] -eq "CN=$CARootName" -and `
                $_.NotAfter -lt (Get-Date).AddDays(30)
            }

        # If multiple certs have the same subject and were issued by the CA and are 30 days from expiration, return the newest
        $firstCert = $certs |
            Sort-Object -Property NotBefore -Descending |
            Select-Object -First 1
        $thumbprint = $firstCert |
            ForEach-Object -Process { $_.Thumbprint }
    } # if

    # Information that will be used in the INF file to generate the certificate request
    # In future versions, select variables from the list below could be moved to parameters!
    $Subject             = "`"$Subject`""
    $keySpec             = '1'
    $machineKeySet       = 'TRUE'
    $smime               = 'FALSE'
    $privateKeyArchive   = 'FALSE'
    $userProtected       = 'FALSE'
    $useExistingKeySet   = 'FALSE'
    $providerType        = '12'
    $requestType         = 'CMC'

    # A unique identifier for temporary files that will be used when interacting with the command line utility
    $guid = [system.guid]::NewGuid().guid
    $workingPath = Join-Path -Path $ENV:Temp -ChildPath "xCertReq-$guid"
    $infPath = [System.IO.Path]::ChangeExtension($workingPath,'.inf')
    $reqPath = [System.IO.Path]::ChangeExtension($workingPath,'.req')
    $cerPath = [System.IO.Path]::ChangeExtension($workingPath,'.cer')
    $rspPath = [System.IO.Path]::ChangeExtension($workingPath,'.rsp')

    # Create INF file
    $requestDetails = @"
[NewRequest]
Subject = $Subject
KeySpec = $keySpec
KeyLength = $KeyLength
Exportable = $($Exportable.ToString().ToUpper())
MachineKeySet = $MachineKeySet
SMIME = $smime
PrivateKeyArchive = $privateKeyArchive
UserProtected = $userProtected
UseExistingKeySet = $useExistingKeySet
ProviderName = $ProviderName
ProviderType = $providerType
RequestType = $requestType
KeyUsage = $KeyUsage
[RequestAttributes]
CertificateTemplate = $CertificateTemplate
[EnhancedKeyUsageExtension]
OID = $OID
"@
    if ($PSBoundParameters.ContainsKey('SubjectAltName'))
    {
        # If a Subject Alt Name was specified, add it.
        $requestDetails += @"

[Extensions]
2.5.29.17 = `"{text}$SubjectAltName`"
"@
    }
    if ($thumbprint)
    {
        $requestDetails += @"

RenewalCert = $Thumbprint
"@
    }
    Set-Content -Path $infPath -Value $requestDetails

    # Certreq.exe:
    # Syntax: https://technet.microsoft.com/en-us/library/cc736326.aspx
    # Reference: https://support2.microsoft.com/default.aspx?scid=kb;EN-US;321051

    # NEW: Create a new request as directed by PolicyFileIn
    Write-Verbose -Message ( @(
            "$($MyInvocation.MyCommand): "
            $($LocalizedData.CreateRequestCertificateMessage -f $infPath,$reqPath)
        ) -join '' )

    $createRequest = & certreq.exe @('-new','-q',$infPath,$reqPath)

    Write-Verbose -Message ( @(
            "$($MyInvocation.MyCommand): "
            $($LocalizedData.CreateRequestResultCertificateMessage -f $createRequest)
        ) -join '' )

    # SUBMIT: Submit a request to a Certification Authority.
    # DSC runs in the context of LocalSystem, which uses the Computer account in Active Directory
    # to authenticate to network resources
    # The Credential paramter with xPDT is used to impersonate a user making the request
    if (Test-Path -Path $reqPath)
    {
        Write-Verbose -Message ( @(
                "$($MyInvocation.MyCommand): "
                $($LocalizedData.SubmittingRequestCertificateMessage -f $reqPath,$cerPath,$ca)
            ) -join '' )

        if ($Credential)
        {
            Import-Module -Name $PSScriptRoot\..\PDT\PDT.psm1 -Force

            # Assemble the command and arguments to pass to the powershell process that
            # will request the certificate
            $certReqOutPath = [System.IO.Path]::ChangeExtension($workingPath,'.out')
            $command = "$PSHOME\PowerShell.exe"
            $arguments = "-Command ""& $ENV:SystemRoot\system32\certreq.exe" + `
                " @('-submit','-q','-config',$ca,'$reqPath','$cerPath')" + `
                " | Set-Content -Path '$certReqOutPath'"""

            # This may output a win32-process object, but it often does not because of
            # a timing issue in PDT (the process has often completed before the
            # process can be read in).
            $null = Start-Win32Process `
                -Path $command `
                -Arguments $arguments `
                -Credential $Credential

            Write-Verbose -Message ( @(
                "$($MyInvocation.MyCommand): "
                $($LocalizedData.SubmittingRequestProcessCertificateMessage)
            ) -join '' )

            $null = Wait-Win32ProcessEnd `
                -Path $command `
                -Arguments $arguments `
                -Credential $Credential

            if (Test-Path -Path $certReqOutPath)
            {
                $submitRequest = Get-Content -Path $certReqOutPath
                Remove-Item -Path $certReqOutPath -Force
            }
            else
            {
                New-InvalidArgumentError `
                    -ErrorId 'CertReqOutNotFoundError' `
                    -ErrorMessage ($LocalizedData.CertReqOutNotFoundError -f $certReqOutPath)
            } # if
        }
        else
        {
            $submitRequest = & certreq.exe @('-submit','-q','-config',$CA,$ReqPath,$CerPath)
        } # if

        Write-Verbose -Message ( @(
                "$($MyInvocation.MyCommand): "
                $($LocalizedData.SubmittingRequestResultCertificateMessage -f $submitRequest)
            ) -join '' )
    }
    else
    {
        New-InvalidArgumentError `
            -ErrorId 'CertificateReqNotFoundError' `
            -ErrorMessage ($LocalizedData.CertificateReqNotFoundError -f $reqPath)
    } # if

    # ACCEPT: Accept the request
    if (Test-Path -Path $cerPath)
    {
        Write-Verbose -Message ( @(
                "$($MyInvocation.MyCommand): "
                $($LocalizedData.AcceptingRequestCertificateMessage -f $cerPath,$ca)
            ) -join '' )

        $acceptRequest = & certreq.exe @('-accept','-machine','-q',$cerPath)

        Write-Verbose -Message ( @(
                "$($MyInvocation.MyCommand): "
                $($LocalizedData.AcceptingRequestResultCertificateMessage -f $acceptRequest)
            ) -join '' )
    }
    else
    {
        New-InvalidArgumentError `
            -ErrorId 'CertificateCerNotFoundError' `
            -ErrorMessage ($LocalizedData.CertificateCerNotFoundError -f $cerPath)
    } # if

    Write-Verbose -Message ( @(
            "$($MyInvocation.MyCommand): "
            $($LocalizedData.CleaningUpRequestFilesMessage -f "$($workingPath).*")
        ) -join '' )
    Remove-Item -Path "$($workingPath).*" -Force
} # end function Set-TargetResource

<#
    .SYNOPSIS
    Tests if a new certificate should be requested.

    .PARAMETER Subject
    Provide the text string to use as the subject of the certificate.

    .PARAMETER CAServerFQDN
    The FQDN of the Active Directory Certificate Authority on the local area network.

    .PARAMETER CARootName
    The name of the certificate authority, by default this will be in format domain-servername-ca.
<<<<<<< HEAD
    .PARAMETER KeyLength
    The bit length of the encryption key to be used.
    .PARAMETER Exportable
    The option to allow the certificate to be exportable, by default it will be true.
    .PARAMETER ProviderName
    The selection of provider for the type of encryption to be used.
    .PARAMETER OID
    The Object Identifier that is used to name the object.
    .PARAMETER KeyUsage
    The Keyusage is a restriction method that determines what a certificate can be used for.
    .PARAMETER CertificateTemplate
    The template used for the definiton of the certificate.
    .PARAMETER SubjectAltName
    The subject alternative name used to createthe certificate.
=======

>>>>>>> 1a33fb39
    .PARAMETER Credential
    The credentials that will be used to access the template in the Certificate Authority.

    .PARAMETER AutoRenew
    Determines if the resource will also renew a certificate within 7 days of expiration.
#>
function Test-TargetResource
{
    [CmdletBinding()]
    [OutputType([System.Boolean])]
    param
    (
        [parameter(Mandatory = $true)]
        [ValidateNotNullOrEmpty()]
        [System.String]
        $Subject,

        [parameter(Mandatory = $true)]
        [ValidateNotNullOrEmpty()]
        [System.String]
        $CAServerFQDN,

        [parameter(Mandatory = $true)]
        [ValidateNotNullOrEmpty()]
        [System.String]
        $CARootName,

        [parameter(Mandatory = $false)]
        [ValidateSet("1024","2048","4096","8192")]
        [System.String]
        $KeyLength = '1024',

        [parameter(Mandatory = $false)]
        [System.Boolean]
        $Exportable = $true,

        [parameter(Mandatory = $false)]
        [ValidateNotNullOrEmpty()]
        [System.String]
        $ProviderName = '"Microsoft RSA SChannel Cryptographic Provider"',

        [parameter(Mandatory = $false)]
        [ValidateNotNullOrEmpty()]
        [System.String]
        $OID = '1.3.6.1.5.5.7.3.1',

        [parameter(Mandatory = $false)]
        [ValidateNotNullOrEmpty()]
        [System.String]
        $KeyUsage = '0xa0',

        [parameter(Mandatory = $false)]
        [ValidateNotNullOrEmpty()]
        [System.String]
        $CertificateTemplate = 'WebServer',

        [parameter(Mandatory = $false)]
        [ValidateNotNullOrEmpty()]
        [System.String]
        $SubjectAltName,

        [System.Management.Automation.PSCredential]
        $Credential,

        [System.Boolean]
        $AutoRenew
    )

    # The certificate authority, accessible on the local area network
    $ca = "'$CAServerFQDN\$CARootName'"

    # If the Subject does not contain a full X500 path, construct just the CN
    if (($Subject.split('=').count) -eq 1)
    {
        $Subject = "CN=$Subject"
    }

    Write-Verbose -Message ( @(
            "$($MyInvocation.MyCommand): "
            $($LocalizedData.TestingCertReqStatusMessage -f $Subject,$ca)
        ) -join '' )

    $cert = Get-Childitem -Path Cert:\LocalMachine\My |
        Where-Object -FilterScript {
            $_.Subject -eq $Subject -and `
            $_.Issuer.split(',')[0] -eq "CN=$CARootName"
        }

    # If multiple certs have the same subject and were issued by the CA, return the newest
    $cert = $cert |
        Sort-Object -Property NotBefore -Descending |
        Select-Object -First 1

    if ($cert)
    {
        Write-Verbose -Message ( @(
                "$($MyInvocation.MyCommand): "
                $($LocalizedData.CertificateExistsMessage -f $Subject,$ca,$cert.Thumbprint)
            ) -join '' )

        if ($AutoRenew) {
            if ($Cert.NotAfter -le (Get-Date).AddDays(-30))
            {
                # The certificate was found but it is expiring within 30 days or has expired
                Write-Verbose -Message ( @(
                        "$($MyInvocation.MyCommand): "
                        $($LocalizedData.ExpiringCertificateMessage -f $Subject,$ca,$cert.Thumbprint)
                    ) -join '' )
                return $false
            } # if
        }
        else
        {
            if ($cert.NotAfter -le (Get-Date))
            {
                # The certificate has expired
                Write-Verbose -Message ( @(
                        "$($MyInvocation.MyCommand): "
                        $($LocalizedData.ExpiredCertificateMessage -f $Subject,$ca,$cert.Thumbprint)
                    ) -join '' )
                return $false
            } # if
        } # if

        # The certificate was found and is OK - so no change required.
        Write-Verbose -Message ( @(
                "$($MyInvocation.MyCommand): "
                $($LocalizedData.ValidCertificateExistsMessage -f $Subject,$ca,$cert.Thumbprint)
            ) -join '' )
        return $true
    } # if

    # A valid certificate was not found
    Write-Verbose -Message ( @(
            "$($MyInvocation.MyCommand): "
            $($LocalizedData.NoValidCertificateMessage -f $Subject,$ca)
        ) -join '' )
    return $false
} # end function Test-TargetResource<|MERGE_RESOLUTION|>--- conflicted
+++ resolved
@@ -35,24 +35,28 @@
 
     .PARAMETER CARootName
     The name of the certificate authority, by default this will be in format domain-servername-ca.
-<<<<<<< HEAD
+
     .PARAMETER KeyLength
     The bit length of the encryption key to be used.
+
     .PARAMETER Exportable
     The option to allow the certificate to be exportable, by default it will be true.
+
     .PARAMETER ProviderName
     The selection of provider for the type of encryption to be used.
+
     .PARAMETER OID
     The Object Identifier that is used to name the object.
+
     .PARAMETER KeyUsage
     The Keyusage is a restriction method that determines what a certificate can be used for.
+
     .PARAMETER CertificateTemplate
     The template used for the definiton of the certificate.
+
     .PARAMETER SubjectAltName
     The subject alternative name used to createthe certificate.
-=======
-
->>>>>>> 1a33fb39
+
     .PARAMETER Credential
     The credentials that will be used to access the template in the Certificate Authority.
 
@@ -180,24 +184,28 @@
 
     .PARAMETER CARootName
     The name of the certificate authority, by default this will be in format domain-servername-ca.
-<<<<<<< HEAD
+
     .PARAMETER KeyLength
     The bit length of the encryption key to be used.
+
     .PARAMETER Exportable
     The option to allow the certificate to be exportable, by default it will be true.
+
     .PARAMETER ProviderName
     The selection of provider for the type of encryption to be used.
+
     .PARAMETER OID
     The Object Identifier that is used to name the object.
+
     .PARAMETER KeyUsage
     The Keyusage is a restriction method that determines what a certificate can be used for.
+
     .PARAMETER CertificateTemplate
     The template used for the definiton of the certificate.
+
     .PARAMETER SubjectAltName
     The subject alternative name used to createthe certificate.
-=======
-
->>>>>>> 1a33fb39
+
     .PARAMETER Credential
     The credentials that will be used to access the template in the Certificate Authority.
 
@@ -484,24 +492,28 @@
 
     .PARAMETER CARootName
     The name of the certificate authority, by default this will be in format domain-servername-ca.
-<<<<<<< HEAD
+
     .PARAMETER KeyLength
     The bit length of the encryption key to be used.
+
     .PARAMETER Exportable
     The option to allow the certificate to be exportable, by default it will be true.
+
     .PARAMETER ProviderName
     The selection of provider for the type of encryption to be used.
+
     .PARAMETER OID
     The Object Identifier that is used to name the object.
+
     .PARAMETER KeyUsage
     The Keyusage is a restriction method that determines what a certificate can be used for.
+
     .PARAMETER CertificateTemplate
     The template used for the definiton of the certificate.
+
     .PARAMETER SubjectAltName
     The subject alternative name used to createthe certificate.
-=======
-
->>>>>>> 1a33fb39
+
     .PARAMETER Credential
     The credentials that will be used to access the template in the Certificate Authority.
 
