# Import the Networking Resource Helper Module
Import-Module -Name (Join-Path -Path (Split-Path -Path $PSScriptRoot -Parent) `
        -ChildPath (Join-Path -Path 'CertificateDsc.ResourceHelper' `
            -ChildPath 'CertificateDsc.ResourceHelper.psm1'))

# Import Localization Strings
$localizedData = Get-LocalizedData `
    -ResourceName 'CertificateDsc.Common' `
    -ResourcePath $PSScriptRoot

<#
    .SYNOPSIS
    Validates the existence of a file at a specific path.

    .PARAMETER Path
    The location of the file. Supports any path that Test-Path supports.

    .PARAMETER Quiet
    Returns $false if the file does not exist. By default this function throws
    an exception if the file is missing.

    .EXAMPLE
    Test-CertificatePath -Path '\\server\share\Certificates\mycert.cer'

    .EXAMPLE
    Test-CertificatePath -Path 'C:\certs\my_missing.cer' -Quiet

    .EXAMPLE
    'D:\CertRepo\a_cert.cer' | Test-CertificatePath

    .EXAMPLE
    Get-ChildItem -Path D:\CertRepo\*.cer |
        Test-CertificatePath
#>
function Test-CertificatePath
{
    [CmdletBinding()]
    param
    (
        [Parameter(Mandatory = $true,
            ValueFromPipeline)]
        [String[]]
        $Path,

        [Parameter()]
        [Switch]
        $Quiet
    )

    Process
    {
        foreach ($pathNode in $Path)
        {
            if ($pathNode | Test-Path -PathType Leaf)
            {
                $true
            }
            elseif ($Quiet)
            {
                $false
            }
            else
            {
                New-InvalidArgumentException `
                    -Message ($LocalizedData.FileNotFoundError -f $pathNode) `
                    -ArgumentName 'Path'
            }
        }
    }
} # end function Test-CertificatePath

<#
    .SYNOPSIS
    Validates whether a given certificate is valid based on the hash algoritms available on the
    system.

    .PARAMETER Thumbprint
    One or more thumbprints to Test.

    .PARAMETER Quiet
    Returns $false if the thumbprint is not valid. By default this function throws an exception if
    validation fails.

    .EXAMPLE
    Test-Thumbprint `
        -Thumbprint fd94e3a5a7991cb6ed3cd5dd01045edf7e2284de

    .EXAMPLE
    Test-Thumbprint `
        -Thumbprint fd94e3a5a7991cb6ed3cd5dd01045edf7e2284de,0000e3a5a7991cb6ed3cd5dd01045edf7e220000 `
        -Quiet

    .EXAMPLE
    Get-ChildItem -Path Cert:\LocalMachine -Recurse |
        Where-Object -FilterScript { $_.Thumbprint } |
        Select-Object -Expression Thumbprint |
        Test-Thumbprint -Verbose
#>
function Test-Thumbprint
{
    [CmdletBinding()]
    param
    (
        [Parameter(Mandatory = $true,
            ValueFromPipeline)]
        [ValidateNotNullOrEmpty()]
        [System.String[]]
        $Thumbprint,

        [Parameter()]
        [Switch]
        $Quiet
    )

    Begin
    {
        # Get FIPS registry key
        $fips = [System.Int32] (Get-ItemProperty -Path 'HKLM:\SYSTEM\CurrentControlSet\Control\Lsa\FipsAlgorithmPolicy' -ErrorAction SilentlyContinue).Enabled

        # Get a list of Hash Providers
        $allHashProviders = [System.AppDomain]::CurrentDomain.GetAssemblies().GetTypes()

        if ($fips -eq $true)
        {
            # Support only FIPS compliant Hash Algorithms
            $hashProviders = $allHashProviders | Where-Object -FilterScript {
                    $_.BaseType.BaseType -eq [System.Security.Cryptography.HashAlgorithm] -and
                    ($_.Name -cmatch 'Provider$' -and $_.Name -cnotmatch 'MD5')
            }
        }
        else
        {
            $hashProviders = $allHashProviders | Where-Object -FilterScript {
                    $_.BaseType.BaseType -eq [System.Security.Cryptography.HashAlgorithm] -and
                    ($_.Name -cmatch 'Managed$' -or $_.Name -cmatch 'Provider$')
            }
        }

        # Get a list of all Valid Hash types and lengths into an array
        $validHashes = @()
        foreach ($hashProvider in $hashProviders)
        {
            $bitSize = ( New-Object -TypeName $hashProvider ).HashSize
            $validHash = New-Object `
                -TypeName PSObject `
                -Property @{
                Hash      = $hashProvider.BaseType.Name
                BitSize   = $bitSize
                HexLength = $bitSize / 4
            }
            $validHashes += @( $validHash )
        }
    }

    Process
    {
        foreach ($hash in $Thumbprint)
        {
            $isValid = $false

            foreach ($algorithm in $validHashes)
            {
                if ($hash -cmatch "^[a-fA-F0-9]{$($algorithm.HexLength)}$")
                {
                    $isValid = $true
                }
            }

            if ($Quiet -or $isValid)
            {
                $isValid
            }
            else
            {
                New-InvalidOperationException `
                    -Message ($LocalizedData.InvalidHashError -f $hash)
            }
        }
    }
} # end function Test-Thumbprint

<#
    .SYNOPSIS
    Locates one or more certificates using the passed certificate selector parameters.

    If more than one certificate is found matching the selector criteria, they will be
    returned in order of descending expiration date.

    .PARAMETER Thumbprint
    The thumbprint of the certificate to find.

    .PARAMETER FriendlyName
    The friendly name of the certificate to find.

    .PARAMETER Subject
    The subject of the certificate to find.

    .PARAMETER DNSName
    The subject alternative name of the certificate to export must contain these values.

    .PARAMETER Issuer
    The issuer of the certificate to find.

    .PARAMETER KeyUsage
    The key usage of the certificate to find must contain these values.

    .PARAMETER EnhancedKeyUsage
    The enhanced key usage of the certificate to find must contain these values.

    .PARAMETER Store
    The Windows Certificate Store Name to search for the certificate in.
    Defaults to 'My'.

    .PARAMETER AllowExpired
    Allows expired certificates to be returned.

#>
function Find-Certificate
{
    [CmdletBinding()]
    [OutputType([System.Security.Cryptography.X509Certificates.X509Certificate2[]])]
    param
    (
        [Parameter()]
        [String]
        $Thumbprint,

        [Parameter()]
        [String]
        $FriendlyName,

        [Parameter()]
        [String]
        $Subject,

        [Parameter()]
        [String[]]
        $DNSName,

        [Parameter()]
        [String]
        $Issuer,

        [Parameter()]
        [String[]]
        $KeyUsage,

        [Parameter()]
        [String[]]
        $EnhancedKeyUsage,

        [Parameter()]
        [String]
        $Store = 'My',

        [Parameter()]
        [Boolean]
        $AllowExpired = $false
    )

    $certPath = Join-Path -Path 'Cert:\LocalMachine' -ChildPath $Store

    if (-not (Test-Path -Path $certPath))
    {
        # The Certificte Path is not valid
        New-InvalidArgumentException `
            -Message ($LocalizedData.CertificatePathError -f $certPath) `
            -ArgumnentName 'Store'
    } # if

    # Assemble the filter to use to select the certificate
    $certFilters = @()
    if ($PSBoundParameters.ContainsKey('Thumbprint'))
    {
        $certFilters += @('($_.Thumbprint -eq $Thumbprint)')
    } # if

    if ($PSBoundParameters.ContainsKey('FriendlyName'))
    {
        $certFilters += @('($_.FriendlyName -eq $FriendlyName)')
    } # if

    if ($PSBoundParameters.ContainsKey('Subject'))
    {
        $certFilters += @('($_.Subject -eq $Subject)')
    } # if

    if ($PSBoundParameters.ContainsKey('Issuer'))
    {
        $certFilters += @('($_.Issuer -eq $Issuer)')
    } # if

    if (-not $AllowExpired)
    {
        $certFilters += @('(((Get-Date) -le $_.NotAfter) -and ((Get-Date) -ge $_.NotBefore))')
    } # if

    if ($PSBoundParameters.ContainsKey('DNSName'))
    {
        $certFilters += @('(@(Compare-Object -ReferenceObject $_.DNSNameList.Unicode -DifferenceObject $DNSName | Where-Object -Property SideIndicator -eq "=>").Count -eq 0)')
    } # if

    if ($PSBoundParameters.ContainsKey('KeyUsage'))
    {
        $certFilters += @('(@(Compare-Object -ReferenceObject ($_.Extensions.KeyUsages -split ", ") -DifferenceObject $KeyUsage | Where-Object -Property SideIndicator -eq "=>").Count -eq 0)')
    } # if

    if ($PSBoundParameters.ContainsKey('EnhancedKeyUsage'))
    {
        $certFilters += @('(@(Compare-Object -ReferenceObject ($_.EnhancedKeyUsageList.FriendlyName) -DifferenceObject $EnhancedKeyUsage | Where-Object -Property SideIndicator -eq "=>").Count -eq 0)')
    } # if

    # Join all the filters together
    $certFilterScript = '(' + ($certFilters -join ' -and ') + ')'

    Write-Verbose `
        -Message ($LocalizedData.SearchingForCertificateUsingFilters -f $store, $certFilterScript) `
        -Verbose

    $certs = Get-ChildItem -Path $certPath |
        Where-Object -FilterScript ([ScriptBlock]::Create($certFilterScript))

    # Sort the certificates
    if ($certs.count -gt 1)
    {
        $certs = $certs | Sort-Object -Descending -Property 'NotAfter'
    } # if

    return $certs
} # end function Find-Certificate

<#
    .SYNOPSIS
    Get CDP container.

    .DESCRIPTION
    Gets the configuration data partition from the active directory configuration
    naming context.

    .PARAMETER DomainName
    The domain name.
#>
function Get-CdpContainer
{
    [cmdletBinding()]
    [OutputType([psobject])]
    param(
        [Parameter()]
        [String]
        $DomainName
    )

    if (-not $DomainName)
    {
        $configContext = ([ADSI]'LDAP://RootDSE').configurationNamingContext

        if (-not $configContext)
        {
            # The computer is not domain joined
            New-InvalidOperationException `
                -Message ($LocalizedData.DomainNotJoinedError)
        }
    }
    else
    {
        $ctx = New-Object -TypeName System.DirectoryServices.ActiveDirectory.DirectoryContext('Domain', $DomainName)
        $configContext = 'CN=Configuration,{0}' -f ([System.DirectoryServices.ActiveDirectory.Domain]::GetDomain($ctx).GetDirectoryEntry().distinguishedName[0])
    }

    Write-Verbose `
        -Message ($LocalizedData.ConfigurationNamingContext -f $configContext.toString()) `
        -Verbose

    $cdpContainer = [ADSI]('LDAP://CN=CDP,CN=Public Key Services,CN=Services,{0}' -f $configContext.toString())

    return $cdpContainer
} # end function Get-CdpContainer

<#
    .SYNOPSIS
    Automatically locate a certificate authority in Active Directory

    .DESCRIPTION
    Automatically locates a certificate autority in Active Directory environments
    by leveraging ADSI to look inside the container CDP and subsequently trying to
    certutil -ping every located CA until one is found.

    .PARAMETER DomainName
    The domain name of the domain that will be used to locate the CA. Can be left
    empty to use the current domain.
#>
function Find-CertificateAuthority
{
    [cmdletBinding()]
    [OutputType([psobject])]
    param(
        [Parameter()]
        [String]
        $DomainName
    )

    Write-Verbose `
        -Message ($LocalizedData.StartLocateCAMessage) `
        -Verbose

    $cdpContainer = Get-CdpContainer @PSBoundParameters -ErrorAction Stop

    $caFound = $false
    foreach ($item in $cdpContainer.Children)
    {
        if (-not $caFound)
        {
            $caServerFQDN = ($item.distinguishedName -split '=|,')[1]
            $caRootName = ($item.Children.distinguishedName -split '=|,')[1]

            $certificateAuthority = [PSObject] @{
                CARootName   = $caRootName
                CAServerFQDN = $caServerFQDN
            }

            if (Test-CertificateAuthority `
                    -CARootName $caRootName `
                    -CAServerFQDN $caServerFQDN)
            {
                $caFound = $true
                break
            }
        }
    }

    if ($caFound)
    {
        Write-Verbose `
            -Message ($LocalizedData.CaFoundMessage -f $certificateAuthority.CAServerFQDN, $certificateAuthority.CARootName) `
            -Verbose

        return $certificateAuthority
    }
    else
    {
        New-InvalidOperationException `
            -Message ($LocalizedData.NoCaFoundError)
    }
} # end function Find-CertificateAuthority

<#
    .SYNOPSIS
    Wraps a single ADSI command to get the domain naming context so it can be mocked.
#>
function Get-DirectoryEntry
{
    [CmdletBinding()]
    param ()

    return ([adsi] 'LDAP://RootDSE').Get('rootDomainNamingContext')
}

<#
    .SYNOPSIS
    Test to see if the specified ADCS CA is available.

    .PARAMETER CAServerFQDN
    The FQDN of the ADCS CA to test for availability.

    .PARAMETER CARootName
    The name of the ADCS CA to test for availability.
#>
function Test-CertificateAuthority
{
    [cmdletBinding()]
    [OutputType([Boolean])]
    param(
        [Parameter()]
        [System.String]
        $CAServerFQDN,

        [Parameter()]
        [System.String]
        $CARootName
    )

    Write-Verbose `
        -Message ($LocalizedData.StartPingCAMessage) `
        -Verbose

    $locatorInfo = New-Object -TypeName System.Diagnostics.ProcessStartInfo
    $locatorInfo.FileName = 'certutil.exe'
    $locatorInfo.Arguments = ('-ping "{0}\{1}"' -f $CAServerFQDN, $CARootName)

    # Certutil does not make use of standard error stream
    $locatorInfo.RedirectStandardError = $false
    $locatorInfo.RedirectStandardOutput = $true
    $locatorInfo.UseShellExecute = $false
    $locatorInfo.CreateNoWindow = $true

    $locatorProcess = New-Object -TypeName System.Diagnostics.Process
    $locatorProcess.StartInfo = $locatorInfo

    $null = $locatorProcess.Start()
    $locatorOut = $locatorProcess.StandardOutput.ReadToEnd()
    $null = $locatorProcess.WaitForExit()

    Write-Verbose `
        -Message ($LocalizedData.CaPingMessage -f $locatorProcess.ExitCode, $locatorOut) `
        -Verbose

    if ($locatorProcess.ExitCode -eq 0)
    {
        Write-Verbose `
            -Message ($LocalizedData.CaOnlineMessage -f $CAServerFQDN, $CARootName) `
            -Verbose

        return $true
    }
    else
    {
        Write-Verbose `
            -Message ($LocalizedData.CaOfflineMessage -f $CAServerFQDN, $CARootName) `
            -Verbose

        return $false
    }
} # end function Test-CertificateAuthority

<#
    .SYNOPSIS
    Gets the certificate templates from Active Directory
<<<<<<< HEAD

    .DESCRIPTION
    Gets the certificate templates from Active Directory by using a
    DirectorySearcher object to find all objects with a objectClass
    of pKICertificateTemplate from the search root of
    CN=Certificate Templates,CN=Public Key Services,CN=Services,CN=Configuration

    .NOTES
    The domain variable is populated based on the domain of the user running the
    function. When run as System this will return the domain of computer.
    Normally this won't make any difference unless the user is from a foreign
    domain.
#>
function Get-CertificateTemplatesFromActiveDirectory
{
    [CmdletBinding()]
    [OutputType([PSCustomObject[]])]
    param ()

    try
    {
        $domain   = Get-DirectoryEntry
        $searcher = New-Object -TypeName DirectoryServices.DirectorySearcher

        $searcher.Filter     = '(objectclass=pKICertificateTemplate)'
        $searcher.SearchRoot = 'LDAP://CN=Certificate Templates,CN=Public Key Services,CN=Services,CN=Configuration,{0}' -f $domain

        $searchResults = $searcher.FindAll()
    }
    catch
    {
        Write-Warning -Message $LocalizedData.ActiveDirectoryTemplateSearch
    }

    $adTemplates = @()

    foreach ($searchResult in $searchResults)
    {
        $templateData = @{}
        $properties   =  New-Object -TypeName Object[] -ArgumentList $searchResult.Properties.Count

        $searchResult.Properties.CopyTo($properties, 0)
        $properties.ForEach({
            $templateData[$_.Name] = ($_.Value | Out-String).Trim()
        })

        $adTemplates += [PSCustomObject] $templateData
    }

    return $adTemplates
}

<#
    .SYNOPSIS
    Gets information about the certificate template.

    .DESCRIPTION
    If the certificate template is "1.3.6.1.4.1.311.20.2" then this function returns
    the name fo the template from the formatted text of the extension.
    If the certificate template is "1.3.6.1.4.1.311.21.7" then this function returns
    the information about the certificate template by retreiving the available templates
    from Active Directory and matching the certificate template against this list.
    In addition to the template name the display name, template OID, the major version
    and minor version is also returned.

    .PARAMETER FormattedTemplate
    The text from the certificate template extension, retrieved from
    Get-CertificateTemplateText.
#>
function Get-CertificateTemplateInformation
{
    [OutputType([PSCustomObject])]
    param
    (
        [Parameter(Mandatory)]
        [String]
        $FormattedTemplate
    )

    $templateInformation = @{}

    switch -Regex ($FormattedTemplate)
    {
        'Template=(?:(?<DisplayName>.+?)\((?<Oid>[\d.]+)\)|(?<Oid>[\d.]+))\s*Major\sVersion\sNumber=(?<MajorVersion>\d+)\s*Minor\sVersion\sNumber=(?<MinorVersion>\d+)'
        {
            [Array] $adTemplates = Get-CertificateTemplatesFromActiveDirectory

            if ([String]::IsNullOrEmpty($Matches.DisplayName))
            {
                $template = $adTemplates.Where({
                    $_.'msPKI-Cert-Template-OID' -eq $Matches.Oid
                })

                $Matches['DisplayName'] = $template.DisplayName
            }
            else
            {
                $template = $adTemplates.Where({
                    $_.'DisplayName' -eq $Matches.DisplayName
                })
            }

            $Matches['Name'] = $template.Name

            if ($null -eq $template)
            {
                Write-Warning -Message $LocalizedData.TemplateNameResolutionError
            }

            $TemplateInformation['Name']         = $Matches.Name
            $TemplateInformation['DisplayName']  = $Matches.DisplayName
            $TemplateInformation['Oid']          = $Matches.Oid
            $TemplateInformation['MajorVersion'] = $Matches.MajorVersion
            $TemplateInformation['MinorVersion'] = $Matches.MinorVersion
        }

        '^(?<TemplateName>\w+)\s?$'
        {
            $TemplateInformation['Name'] = $Matches.TemplateName
        }
    }

    return [PSCustomObject] $templateInformation
}

<#
    .SYNOPSIS
    Gets the formatted text output from an X509 certificate template extension.

    .DESCRIPTION
    The supplied X509 Extension Collected is processed to find any Certificate
    Template extensions.
    If a template extension is found the Format method is called with the parameter
    $true and the text output is returned.

    .PARAMETER TemplateExtensions
    The X509 extensions collection from and X509 certificate to be searched for a
    certificate template extension.
#>
function Get-CertificateTemplateText
{
    [OutputType([String])]
    param
    (
        [Parameter(Mandatory)]
        [System.Security.Cryptography.X509Certificates.X509ExtensionCollection]
        $TemplateExtensions
    )

    $TemplateOidNames = 'Certificate Template Information', 'Certificate Template Name'

    $TemplateExtension = $TemplateExtensions.Where({
        $_.Oid.FriendlyName -in $TemplateOidNames
    })[0]

    if ($null -ne $TemplateExtension)
    {
        return $TemplateExtension.Format($true)
    }
}

<#
    .SYNOPSIS
    Get a certificate template name from an x509 certificate.

    .DESCRIPTION
=======

    .DESCRIPTION
    Gets the certificate templates from Active Directory by using a
    DirectorySearcher object to find all objects with a objectClass
    of pKICertificateTemplate from the search root of
    CN=Certificate Templates,CN=Public Key Services,CN=Services,CN=Configuration

    .NOTES
    The domain variable is populated based on the domain of the user running the
    function. When run as System this will return the domain of computer.
    Normally this won't make any difference unless the user is from a foreign
    domain.
#>
function Get-CertificateTemplatesFromActiveDirectory
{
    [CmdletBinding()]
    [OutputType([PSCustomObject[]])]
    param ()

    try
    {
        $domain   = Get-DirectoryEntry
        $searcher = New-Object -TypeName DirectoryServices.DirectorySearcher

        $searcher.Filter     = '(objectclass=pKICertificateTemplate)'
        $searcher.SearchRoot = 'LDAP://CN=Certificate Templates,CN=Public Key Services,CN=Services,CN=Configuration,{0}' -f $domain

        $searchResults = $searcher.FindAll()
    }
    catch
    {
        Write-Warning -Message $LocalizedData.ActiveDirectoryTemplateSearch
    }

    $adTemplates = @()

    foreach ($searchResult in $searchResults)
    {
        $templateData = @{}
        $properties   =  New-Object -TypeName Object[] -ArgumentList $searchResult.Properties.Count

        $searchResult.Properties.CopyTo($properties, 0)
        $properties.ForEach({
            $templateData[$_.Name] = ($_.Value | Out-String).Trim()
        })

        $adTemplates += [PSCustomObject] $templateData
    }

    return $adTemplates
}

<#
    .SYNOPSIS
    Gets information about the certificate template.

    .DESCRIPTION
    If the certificate template is "1.3.6.1.4.1.311.20.2" then this function returns
    the name of the template from the formatted text of the extension.
    If the certificate template is "1.3.6.1.4.1.311.21.7" then this function returns
    the information about the certificate template by retreiving the available templates
    from Active Directory and matching the certificate template against this list.
    In addition to the template name the display name, template OID, the major version
    and minor version is also returned.

    .PARAMETER FormattedTemplate
    The text from the certificate template extension, retrieved from
    Get-CertificateTemplateText.
#>
function Get-CertificateTemplateInformation
{
    [OutputType([PSCustomObject])]
    param
    (
        [Parameter(Mandatory)]
        [String]
        $FormattedTemplate
    )

    $templateInformation = @{}

    switch -Regex ($FormattedTemplate)
    {
        'Template=(?:(?<DisplayName>.+?)\((?<Oid>[\d.]+)\)|(?<Oid>[\d.]+))\s*Major\sVersion\sNumber=(?<MajorVersion>\d+)\s*Minor\sVersion\sNumber=(?<MinorVersion>\d+)'
        {
            [Array] $adTemplates = Get-CertificateTemplatesFromActiveDirectory

            if ([String]::IsNullOrEmpty($Matches.DisplayName))
            {
                $template = $adTemplates.Where({
                    $_.'msPKI-Cert-Template-OID' -eq $Matches.Oid
                })

                $Matches['DisplayName'] = $template.DisplayName
            }
            else
            {
                $template = $adTemplates.Where({
                    $_.'DisplayName' -eq $Matches.DisplayName
                })
            }

            $Matches['Name'] = $template.Name

            if ($null -eq $template)
            {
                Write-Warning -Message $LocalizedData.TemplateNameResolutionError
            }

            $templateInformation['Name']         = $Matches.Name
            $templateInformation['DisplayName']  = $Matches.DisplayName
            $templateInformation['Oid']          = $Matches.Oid
            $templateInformation['MajorVersion'] = $Matches.MajorVersion
            $templateInformation['MinorVersion'] = $Matches.MinorVersion
        }

        '^(?<TemplateName>\w+)\s?$'
        {
            $templateInformation['Name'] = $Matches.TemplateName
        }

        default
        {
            Write-Warning -Message $LocalizedData.TemplateNameNotFound
        }
    }

    return [PSCustomObject] $templateInformation
}

<#
    .SYNOPSIS
    Gets the formatted text output from an X509 certificate template extension.

    .DESCRIPTION
    The supplied X509 Extension Collected is processed to find any Certificate
    Template extensions.
    If a template extension is found the Format method is called with the parameter
    $true and the text output is returned.

    .PARAMETER TemplateExtensions
    The X509 extensions collection from and X509 certificate to be searched for a
    certificate template extension.
#>
function Get-CertificateTemplateText
{
    [OutputType([String])]
    param
    (
        [Parameter(Mandatory)]
        [System.Security.Cryptography.X509Certificates.X509ExtensionCollection]
        $TemplateExtensions
    )

    $templateOidNames = 'Certificate Template Information', 'Certificate Template Name'

    $templateExtension = $TemplateExtensions.Where({
        $_.Oid.FriendlyName -in $templateOidNames
    })[0]

    if ($null -ne $templateExtension)
    {
        return $templateExtension.Format($true)
    }
}

<#
    .SYNOPSIS
    Get a certificate template name from an x509 certificate.

    .DESCRIPTION
>>>>>>> b761a669
    Gets the name of the template used for the certificate that is passed to
    this cmdlet by translating the OIDs "1.3.6.1.4.1.311.21.7" or
    "1.3.6.1.4.1.311.20.2".

    .PARAMETER Certificate
    The certificate object the template name is needed for.
#>
function Get-CertificateTemplateName
{
    [cmdletBinding()]
    [OutputType([System.String])]
    param
    (
        [Parameter(Mandatory = $true)]
        [object]
        $Certificate
    )

    if ($Certificate -isnot [System.Security.Cryptography.X509Certificates.X509Certificate2])
    {
        return
    }

<<<<<<< HEAD
    $TemplateExtensionText = Get-CertificateTemplateText -TemplateExtensions $Certificate.Extensions

    if ($null -ne $TemplateExtensionText)
    {
        return Get-CertificateTemplateInformation -FormattedTemplate $TemplateExtensionText | Select-Object -ExpandProperty Name
=======
    $templateExtensionText = Get-CertificateTemplateText -TemplateExtensions $Certificate.Extensions

    if ($null -ne $templateExtensionText)
    {
        return Get-CertificateTemplateInformation -FormattedTemplate $templateExtensionText | Select-Object -ExpandProperty Name
>>>>>>> b761a669
    }
}

<#
    .SYNOPSIS
    Get certificate SAN

    .DESCRIPTION
    Gets the first subject alternative name for the certificate that is passed to this cmdlet

    .PARAMETER Certificate
    The certificate object the subject alternative name is needed for
#>
function Get-CertificateSan
{
    [cmdletBinding()]
    [OutputType([System.String])]
    param
    (
        # The certificate for which the subject alternative names are needed
        [Parameter(Mandatory = $true)]
        [object]
        $Certificate
    )

    if ($Certificate -isnot [System.Security.Cryptography.X509Certificates.X509Certificate2])
    {
        return
    }

    $subjectAlternativeName = $null

    $sanExtension = $Certificate.Extensions | Where-Object { $_.Oid.FriendlyName -match 'subject alternative name' }

    if ($null -eq $sanExtension)
    {
        return $subjectAlternativeName
    }

    $sanObjects = New-Object -ComObject X509Enrollment.CX509ExtensionAlternativeNames
    $altNamesStr = [System.Convert]::ToBase64String($sanExtension.RawData)
    $sanObjects.InitializeDecode(1, $altNamesStr)

    if ($sanObjects.AlternativeNames.Count -gt 0)
    {
        $subjectAlternativeName = $sanObjects.AlternativeNames[0].strValue
    }

    return $subjectAlternativeName
}

<#
    .SYNOPSIS
    Tests whether or not the command with the specified name exists.

    .PARAMETER Name
    The name of the command to test for.
#>
function Test-CommandExists
{
    [OutputType([System.Boolean])]
    [CmdletBinding()]
    param
    (
        [Parameter(Mandatory = $true)]
        [ValidateNotNullOrEmpty()]
        [System.String]
        $Name
    )

    $command = Get-Command -Name $Name -ErrorAction 'SilentlyContinue'
    return ($null -ne $command)
}

<#
    .SYNOPSIS
    This function imports a 509 public key certificate to the specific Store.

    .PARAMETER FilePath
    The path to the certificate file to import.

    .PARAMETER CertStoreLocation
    The Certificate Store and Location Path to import the certificate to.
#>
function Import-CertificateEx
{
    [CmdletBinding()]
    param
    (
        [Parameter(Mandatory = $true)]
        [System.String]
        $FilePath,

        [Parameter(Mandatory = $true)]
        [System.String]
        $CertStoreLocation
    )

    $location = Split-Path -Path (Split-Path -Path $CertStoreLocation -Parent) -Leaf
    $store = Split-Path -Path $CertStoreLocation -Leaf

    $cert = New-Object -TypeName System.Security.Cryptography.X509Certificates.X509Certificate2
    $cert.Import($FilePath)

    $certStore = New-Object `
        -TypeName System.Security.Cryptography.X509Certificates.X509Store `
        -ArgumentList ($store, $location)

    $certStore.Open('MaxAllowed')
    $certStore.Add($cert)
    $certStore.Close()
}

<#
    .SYNOPSIS
    This function imports a Pfx public - private certificate to the specific
    Certificate Store Location.

    .PARAMETER FilePath
    The path to the certificate file to import.

    .PARAMETER CertStoreLocation
    The Certificate Store and Location Path to import the certificate to.

    .PARAMETER Exportable
    The parameter controls if certificate will be able to export the private key.

    .PARAMETER Password
    The password that the certificate located at the FilePath needs to be imported.
  #>
function Import-PfxCertificateEx
{
    [CmdletBinding()]
    param
    (
        [Parameter(Mandatory = $true)]
        [System.String]
        $FilePath,

        [Parameter(Mandatory = $true)]
        [System.String]
        $CertStoreLocation,

        [Parameter(Mandatory = $false)]
        [Switch]
        $Exportable,

        [Parameter(Mandatory = $false)]
        [System.Security.SecureString]
        $Password
    )

    $location = Split-Path -Path (Split-Path -Path $CertStoreLocation -Parent) -Leaf
    $store = Split-Path -Path $CertStoreLocation -Leaf

    $cert = New-Object -TypeName System.Security.Cryptography.X509Certificates.X509Certificate2

    $flags = [System.Security.Cryptography.X509Certificates.X509KeyStorageFlags]::PersistKeySet

    if ($Exportable)
    {
        $flags = $flags -bor [System.Security.Cryptography.X509Certificates.X509KeyStorageFlags]::Exportable
    }

    if ($Password)
    {
        $cert.Import($FilePath, $Password, $flags)
    }
    else
    {
        $cert.Import($FilePath, $flags)
    }

    $certStore = New-Object `
        -TypeName System.Security.Cryptography.X509Certificates.X509Store `
        -ArgumentList @($store, $location)

    $certStore.Open('MaxAllowed')
    $certStore.Add($cert)
    $certStore.Close()
}

<#
    .SYNOPSIS
    This function generates the path to a Windows Certificate Store.

    .PARAMETER Location
    The Windows Certificate Store Location.

    .PARAMETER Store
    The Windows Certificate Store Name.
#>
function Get-CertificateStorePath {
    [CmdletBinding()]
    [OutputType([System.String])]
    param
    (
        [Parameter(Mandatory = $true)]
        [ValidateSet('CurrentUser', 'LocalMachine')]
        [System.String]
        $Location,

        [Parameter(Mandatory = $true)]
        [ValidateNotNullOrEmpty()]
        [System.String]
        $Store
    )

    return 'Cert:' |
        Join-Path -ChildPath $Location |
        Join-Path -ChildPath $Store
}<|MERGE_RESOLUTION|>--- conflicted
+++ resolved
@@ -525,7 +525,6 @@
 <#
     .SYNOPSIS
     Gets the certificate templates from Active Directory
-<<<<<<< HEAD
 
     .DESCRIPTION
     Gets the certificate templates from Active Directory by using a
@@ -692,7 +691,6 @@
     Get a certificate template name from an x509 certificate.
 
     .DESCRIPTION
-=======
 
     .DESCRIPTION
     Gets the certificate templates from Active Directory by using a
@@ -864,7 +862,6 @@
     Get a certificate template name from an x509 certificate.
 
     .DESCRIPTION
->>>>>>> b761a669
     Gets the name of the template used for the certificate that is passed to
     this cmdlet by translating the OIDs "1.3.6.1.4.1.311.21.7" or
     "1.3.6.1.4.1.311.20.2".
@@ -888,19 +885,11 @@
         return
     }
 
-<<<<<<< HEAD
     $TemplateExtensionText = Get-CertificateTemplateText -TemplateExtensions $Certificate.Extensions
 
     if ($null -ne $TemplateExtensionText)
     {
         return Get-CertificateTemplateInformation -FormattedTemplate $TemplateExtensionText | Select-Object -ExpandProperty Name
-=======
-    $templateExtensionText = Get-CertificateTemplateText -TemplateExtensions $Certificate.Extensions
-
-    if ($null -ne $templateExtensionText)
-    {
-        return Get-CertificateTemplateInformation -FormattedTemplate $templateExtensionText | Select-Object -ExpandProperty Name
->>>>>>> b761a669
     }
 }
 
