--- conflicted
+++ resolved
@@ -117,7 +117,6 @@
         $fips = (Get-ItemProperty -Path 'HKLM:\SYSTEM\CurrentControlSet\Control\Lsa\FipsAlgorithmPolicy' | Select-Object -ExpandProperty 'Enabled')
 
         # Get a list of Hash Providers
-<<<<<<< HEAD
         if ($fips -eq $true)
         {
             $hashProviders = [System.AppDomain]::CurrentDomain.GetAssemblies().GetTypes() |
@@ -133,12 +132,6 @@
                 $_.BaseType.BaseType -eq [System.Security.Cryptography.HashAlgorithm] -and
                 ($_.Name -cmatch 'Managed$' -or $_.Name -cmatch 'Provider$')
             }
-=======
-        $hashProviders = [System.AppDomain]::CurrentDomain.GetAssemblies().GetTypes() |
-            Where-Object -FilterScript {
-            $_.BaseType.BaseType -eq [System.Security.Cryptography.HashAlgorithm] -and
-            ($_.Name -cmatch 'Managed$' -or $_.Name -cmatch 'Provider$')
->>>>>>> 7e8db7de
         }
 
         # Get a list of all Valid Hash types and lengths into an array
